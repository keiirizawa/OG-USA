--- conflicted
+++ resolved
@@ -120,7 +120,6 @@
     # if not os.path.exists(baseline_dir) and ok_to_run_baseline:
     if ok_to_run_baseline:
         output_base = baseline_dir
-<<<<<<< HEAD
         kwargs = {'output_base': baseline_dir,
                   'baseline_dir': baseline_dir, 'test': False,
                   'time_path': True, 'baseline': True,
@@ -129,17 +128,6 @@
                   'run_micro': True, 'small_open': False,
                   'budget_balance': False, 'baseline_spending': False,
                   'data': data, 'client': client, 'num_workers': 4}
-=======
-        input_dir = baseline_dir
-        kwargs={'output_base':baseline_dir, 'baseline_dir':baseline_dir,
-                'test':False, 'time_path':True, 'baseline':True,
-                'analytical_mtrs':False, 'age_specific':True,
-                'user_params':user_params,'guid':'baseline',
-                'run_micro':False, 'small_open': False, 'budget_balance':False,
-                'baseline_spending':False, 'data': data}
-        #p1 = Process(target=runner, kwargs=kwargs)
-        #p1.start()
->>>>>>> 8e7110fe
         runner(**kwargs)
 
     '''
@@ -160,11 +148,7 @@
     ans = postprocess.create_diff(baseline_dir=baseline_dir,
                                   policy_dir=reform_dir)
 
-<<<<<<< HEAD
-    print('Total time of run ', (time.time() - start_time))
-=======
     print("total time was ", (time.time() - start_time))
->>>>>>> 8e7110fe
     print('Percentage changes in aggregates:', ans)
 
 
@@ -198,47 +182,6 @@
     pool.close()
     pool.join()
 
-    # # run reforms in serial
-    # results = []
-    #
-    # ok_to_run_baseline = False
-    # for i in range(0, len(reforms)):
-    #     args = ({},
-    #             reforms[i],
-    #             "./{0}OUTPUT_BASELINE".format(path_prefix),
-    #             "./{0}OUTPUT_REFORM_{1}".format(path_prefix, i),
-    #             str(i),
-    #             data,
-    #             ok_to_run_baseline,)
-    #
-<<<<<<< HEAD
-    #     run_micro_macro(*args)
-=======
-    #     async_result = pool.apply_async(run_micro_macro, args)
-    #     results.append(async_result)
-    #
-    # for result in results:
-    #     result.get()
-    #
-    # pool.close()
-    # pool.join()
-
-    # run reforms in serial
-    results = []
-
-    ok_to_run_baseline = False
-    for i in range(1, len(reforms)):
-        args = ({},
-                reforms[i],
-                "./{0}OUTPUT_BASELINE".format(path_prefix),
-                "./{0}OUTPUT_REFORM_{1}".format(path_prefix, i),
-                str(i),
-                data,
-                ok_to_run_baseline,)
-
-        run_micro_macro(*args)
->>>>>>> 8e7110fe
-
 
 if __name__ == "__main__":
     parser = argparse.ArgumentParser()
