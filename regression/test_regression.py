--- conflicted
+++ resolved
@@ -1,11 +1,5 @@
 from ogusa.macro_output import dump_diff_output
-<<<<<<< HEAD
-=======
-from ogusa.utils import safe_read_pickle
-import matplotlib.pyplot as plt
->>>>>>> 4ce9a444
 import numpy as np
-import pickle
 import pytest
 import os
 
