'''
------------------------------------------------------------------------
This file sets parameters for the OG-USA model run.

This module calls the following other module(s):
    demographics.py
    income.py
    txfunc.py
    elliptical_u_est.py

This module defines the following function(s):
    read_parameter_metadata()
    read_tax_func_estimate()
    get_parameters_from_file()
    get_parameters()
    get_reduced_parameters()
    get_full_parameters()
------------------------------------------------------------------------
'''

'''
------------------------------------------------------------------------
Import Packages
------------------------------------------------------------------------
'''
import os
import json
import numpy as np
import scipy.interpolate as si
import demographics as dem
import income as inc
import pickle
import txfunc
import elliptical_u_est as ellip
import matplotlib.pyplot as plt


'''
------------------------------------------------------------------------
Set paths, define user modifiable parameters
------------------------------------------------------------------------
'''
PARAMS_FILE = os.path.join(os.path.dirname(__file__), 'default_full_parameters.json')
PARAMS_FILE_METADATA_NAME = 'parameters_metadata.json'
PARAMS_FILE_METADATA_PATH = os.path.join(os.path.dirname(__file__), PARAMS_FILE_METADATA_NAME)
TAX_ESTIMATE_PATH = os.environ.get("TAX_ESTIMATE_PATH", ".")
USER_MODIFIABLE_PARAMS = ['g_y_annual', 'frisch']


def read_parameter_metadata():
    '''
    --------------------------------------------------------------------
    This function reads in parameter metadata
    --------------------------------------------------------------------

    INPUTS: None

    OTHER FUNCTIONS AND FILES CALLED BY THIS FUNCTION:
    /PARAMS_FILE_METADATA_PATH/ = json file with metadata

    OBJECTS CREATED WITHIN FUNCTION:
    params_dict = dictionary of metadata

    RETURNS: params_dict
    --------------------------------------------------------------------
    '''
    if os.path.exists(PARAMS_FILE_METADATA_PATH):
        with open(PARAMS_FILE_METADATA_PATH) as pfile:
            params_dict = json.load(pfile)
    else:
        from pkg_resources import resource_stream, Requirement
        path_in_egg = os.path.join('ogusa', PARAMS_FILE_METADATA_NAME)
        buf = resource_stream(Requirement.parse('ogusa'), path_in_egg)
        as_bytes = buf.read()
        as_string = as_bytes.decode("utf-8")
        params_dict = json.loads(as_string)

    return params_dict


def read_tax_func_estimate(pickle_path, pickle_file):
    '''
    --------------------------------------------------------------------
    This function reads in tax function parameters
    --------------------------------------------------------------------

    INPUTS:
    pickle_path = string, path to pickle with tax function parameter estimates
    pickle_file = string, name of pickle file with tax function parmaeter estimates

    OTHER FUNCTIONS AND FILES CALLED BY THIS FUNCTION:
    /picklepath/ = pickle file with dictionary of tax function estimated parameters

    OBJECTS CREATED WITHIN FUNCTION:
    dict_params = dictionary, contains numpy arrays of tax function estimates

    RETURNS: dict_params
    --------------------------------------------------------------------
    '''
    if os.path.exists(pickle_path):
        print 'pickle path exists'
        with open(pickle_path) as pfile:
            dict_params = pickle.load(pfile)
    else:
        from pkg_resources import resource_stream, Requirement
        path_in_egg = pickle_file
        buf = resource_stream(Requirement.parse('ogusa'), path_in_egg)
        as_bytes = buf.read()
        as_string = as_bytes.decode("utf-8")
        dict_params = pickle.loads(as_string)

    return dict_params


def get_parameters_from_file():
    '''
    --------------------------------------------------------------------
    This function loads the json file with model parameters
    --------------------------------------------------------------------

    INPUTS: None

    OTHER FUNCTIONS AND FILES CALLED BY THIS FUNCTION:
    /PARAMS_FILE/ = json file with model parameters

    OBJECTS CREATED WITHIN FUNCTION:

    RETURNS: j
    --------------------------------------------------------------------
    '''
    with open(PARAMS_FILE,'r') as f:
        j = json.load(f)
        for key in j:
            if isinstance(j[key], list):
                j[key] = np.array(j[key])
        return j


def get_parameters(test=False, baseline=False, guid='', user_modifiable=False, metadata=False):
    '''
    --------------------------------------------------------------------
    This function returns the model parameters.
    --------------------------------------------------------------------

    INPUTS:
    test            = boolean, =True if run test version with smaller state space
    baseline        = boolean, =True if baseline tax policy, =False if reform
    guid            = string, id for reform run
    user_modifiable = boolean, =True if allow user modifiable parameters
    metadata        = boolean, =True if use metadata file for parameter
                       values (rather than what is entered in parameters below)

    OTHER FUNCTIONS AND FILES CALLED BY THIS FUNCTION:
    read_tax_func_estimate()
    ellip.estimation()
    read_parameter_metadata()

    OBJECTS CREATED WITHIN FUNCTION:
    See parameters defined above
    allvars = dictionary, dictionary with all parameters defined in this function

    RETURNS: allvars, dictionary with model parameters
    --------------------------------------------------------------------
    '''
<<<<<<< HEAD
    # Model Parameters
    start_year = 2016
    starting_age = 40
    ending_age = 50
    S = int(ending_age-starting_age)
    lambdas = np.array([.50, .50])
    J = lambdas.shape[0]
    T = int(2 * S)
    BW = int(10)

    E = int(starting_age * (S / float(ending_age - starting_age)))
    beta_annual = .96 # Carroll (JME, 2009)
    beta = beta_annual ** (float(ending_age - starting_age) / S)
    sigma = 1.5 # value from Attanasio, Banks, Meghir and Weber (JEBS, 1999)
    alpha = .35 # many use 0.33, but many find that capitals share is increasing (e.g. Elsby, Hobijn, and Sahin (BPEA, 2013))
    Z = 1.0
    delta_annual = .05 # approximately the value from Kehoe calibration exercise: http://www.econ.umn.edu/~tkehoe/classes/calibration-04.pdf
    delta = 1 - ((1 - delta_annual) ** (float(ending_age - starting_age) / S))
    ltilde = 1.0
    g_y_annual = 0.03
    g_y = (1 + g_y_annual)**(float(ending_age - starting_age) / S) - 1
    #   Ellipse parameters
    frisch = 0.4 # Frisch elasticity consistent with Altonji (JPE, 1996) and Peterman (Econ Inquiry, 2016)
    b_ellipse, upsilon = ellip.estimation(frisch,ltilde)
    k_ellipse = 0 # this parameter is just a level shifter in utlitiy - irrelevant for analysis

    # Small Open Economy parameters. Currently these are placeholders. Can introduce a
    # borrow/lend spread and a time path from t=0 to t=T-1. However, from periods T through
    # T+S, the steady state rate should hold.
    ss_firm_r   = 0.04
    ss_hh_r     = 0.04
    tpi_firm_r  = np.ones(T+S)*ss_firm_r
    tpi_hh_r    = np.ones(T+S)*ss_hh_r

    # Fiscal imbalance parameters. These allow government deficits, debt, and savings.
    alpha_T            = 0.13  # share of GDP that goes to transfers each period.
    alpha_G            = 0.06  # share of GDP of government spending for periods t<tG1
    tG1                = int(T/5)  # change government spending rule from alpha_G*Y to glide toward SS debt ratio
    tG2                = int(T*0.8)  # change gov't spending rule with final discrete jump to achieve SS debt ratio
    rho_G              = 0.1  # 0 < rho_G < 1 is transition speed for periods [tG1, tG2-1]. Lower rho_G => slower convergence.
    debt_ratio_ss      = 0.4  # assumed steady-state debt/GDP ratio. Savings would be a negative number.
    initial_debt       = 0.2  # first-period debt/GDP ratio. Savings would be a negative number.

    # Business tax parameters
    tau_b = 0.20 # business income tax rate
    delta_tau_annual = .027# from B-Tax
    delta_tau = 1 - ((1 - delta_annual) ** (float(ending_age - starting_age) / S))

    if tG1 > tG2:
        print 'The first government spending rule change date, (', tG1, ') is after the second one (', tG2, ').'
        err = "Gov't spending rule dates are inconsistent"
        raise RuntimeError(err)
    if tG2 > T:
        print 'The second government spending rule change date, (', tG2, ') is after time T (', T, ').'
        err = "Gov't spending rule dates are inconsistent"
        raise RuntimeError(err)

    # Tax parameters:
    #   Income Tax Parameters
    ####  will call tax function estimation function here...
    ### do output such that each parameters is in a separate SxBW array

    if baseline:
        baseline_pckl = "TxFuncEst_baseline{}.pkl".format(guid)
        estimate_file = os.path.join(TAX_ESTIMATE_PATH,
                                     baseline_pckl)
        print 'using baseline1 tax parameters'
        dict_params = read_tax_func_estimate(estimate_file, baseline_pckl)
    else:
        policy_pckl = "TxFuncEst_policy{}.pkl".format(guid)
        estimate_file = os.path.join(TAX_ESTIMATE_PATH,
                                     policy_pckl)
        print 'using policy1 tax parameters'
        dict_params = read_tax_func_estimate(estimate_file, policy_pckl)


    mean_income_data = dict_params['tfunc_avginc'][0]

    etr_params = dict_params['tfunc_etr_params_S'][:S,:BW,:]
    mtrx_params = dict_params['tfunc_mtrx_params_S'][:S,:BW,:]
    mtry_params = dict_params['tfunc_mtry_params_S'][:S,:BW,:]

    # To zero out income taxes, uncomment the following 3 lines:
    # etr_params[:,:,6:] = 0.0
    # mtrx_params[:,:,6:] = 0.0
    # mtry_params[:,:,6:] = 0.0

    #   Wealth tax params
    #       These are non-calibrated values, h and m just need
    #       need to be nonzero to avoid errors. When p_wealth
    #       is zero, there is no wealth tax.
    h_wealth = 0.1
    m_wealth = 1.0
    p_wealth = 0.0
    #   Bequest and Payroll Taxes
    tau_bq = np.zeros(J)
    tau_payroll = 0.15
    retire = np.round(9.0 * S / 16.0) - 1

    # Simulation Parameters
    MINIMIZER_TOL = 1e-3
    MINIMIZER_OPTIONS = {'maxiter': 1}
    PLOT_TPI = False
    maxiter = 10
    mindist_SS = 1e-3
    mindist_TPI = 1e-3 #1e-6
    nu = .4
    flag_graphs = False
    #   Calibration parameters
    # These guesses are close to the calibrated values
    chi_b_guess = np.array([1, 100000])
    chi_n_guess = np.array([5, 6, 7, 8, 9, 10, 11, 12, 13, 14])

    # Generate Income and Demographic parameters
    (omega, g_n_ss, omega_SS, surv_rate, rho, g_n_vector, imm_rates,
        omega_S_preTP) = dem.get_pop_objs(E, S, T, 1, 100, start_year,
        flag_graphs)
    e = np.array([[0.25, 1.25]] * 10)
    allvars = dict(locals())

    if user_modifiable:
        allvars = {k:allvars[k] for k in USER_MODIFIABLE_PARAMS}

    if metadata:
        params_meta = read_parameter_metadata()
        for k,v in allvars.iteritems():
            params_meta[k]["value"] = v
        allvars = params_meta

    return allvars


def get_full_parameters(baseline, guid, user_modifiable, metadata):
=======
>>>>>>> 18fb1f18
    '''
    ------------------------------------------------------------------------
    Parameters
    ------------------------------------------------------------------------
    Model Parameters:
    ------------------------------------------------------------------------
    S            = integer, number of economically active periods an individual lives
    J            = integer, number of different ability groups
    T            = integer, number of time periods until steady state is reached
    BW           = integer, number of time periods in the budget window
    lambdas      = [J,] vector, percentiles for ability groups
    imm_rates    = [J,T+S] array, immigration rates by age and year
    starting_age = integer, age agents enter population
    ending age   = integer, maximum age agents can live until
    E            = integer, age agents become economically active
    beta_annual  = scalar, discount factor as an annual rate
    beta         = scalar, discount factor for model period
    sigma        = scalar, coefficient of relative risk aversion
    alpha        = scalar, capital share of income
    Z            = scalar, total factor productivity parameter in firms' production
                   function
    delta_annual = scalar, depreciation rate as an annual rate
    delta        = scalar, depreciation rate for model period
    ltilde       = scalar, measure of time each individual is endowed with each
                   period
    g_y_annual   = scalar, annual growth rate of technology
    g_y          = scalar, growth rate of technology for a model period
    frisch       = scalar, Frisch elasticity that is used to fit ellipitcal utility
                   to constant Frisch elasticity function
    b_ellipse    = scalar, value of b for elliptical fit of utility function
    k_ellipse    = scalar, value of k for elliptical fit of utility function
    upsilon      = scalar, value of omega for elliptical fit of utility function
    ------------------------------------------------------------------------
    Small Open Economy Parameters:
    ------------------------------------------------------------------------

    ss_firm_r   = scalar, world interest rate available to firms in the steady state
    ss_hh_r     = scalar, world interest rate available to households in the steady state
    tpi_firm_r  = [T+S,] vector, world interest rate (firm). Must be ss_firm_r in last period.
    tpi_hh_r    = [T+S,] vector, world interest rate (household). Must be ss_firm_r in last period.

    ------------------------------------------------------------------------
    Fiscal imbalance Parameters:
    ------------------------------------------------------------------------

    alpha_T          = scalar, share of GDP that goes to transfers.
    alpha_G          = scalar, share of GDP that goes to gov't spending in early years.
    tG1             = scalar < t_G2, period at which change government spending rule from alpha_G*Y to glide toward SS debt ratio
    tG2             = scalar < T, period at which change gov't spending rule with final discrete jump to achieve SS debt ratio
    debt_ratio_ss    = scalar, steady state debt/GDP.

    ------------------------------------------------------------------------
    Tax Parameters:
    ------------------------------------------------------------------------
    mean_income_data = scalar, mean income from IRS data file used to calibrate income tax
    etr_params       = [S,BW,#tax params] array, parameters for effective tax rate function
    mtrx_params      = [S,BW,#tax params] array, parameters for marginal tax rate on
                        labor income function
    mtry_params      = [S,BW,#tax params] array, parameters for marginal tax rate on
                        capital income function
    h_wealth         = scalar, wealth tax parameter h (scalar)
    m_wealth         = scalar, wealth tax parameter m (scalar)
    p_wealth         = scalar, wealth tax parameter p (scalar)
    tau_bq           = [J,] vector, bequest tax
    tau_payroll      = scalar, payroll tax rate
    retire           = integer, age at which individuals eligible for retirement benefits
    ------------------------------------------------------------------------
    Simulation Parameters:
    ------------------------------------------------------------------------
    MINIMIZER_TOL = scalar, tolerance level for the minimizer in the calibration of chi parameters
    MINIMIZER_OPTIONS = dictionary, dictionary for options to put into the minimizer, usually
                        to set a max iteration
    PLOT_TPI     = boolean, =Ture if plot the path of K as TPI iterates (for debugging purposes)
    maxiter      = integer, maximum number of iterations that SS and TPI solution methods will undergo
    mindist_SS   = scalar, tolerance for SS solution
    mindist_TPI  = scalar, tolerance for TPI solution
    nu           = scalar, contraction parameter in SS and TPI iteration process
                   representing the weight on the new distribution
    flag_graphs  = boolean, =True if produce graphs in demographic, income,
                   wealth, and labor files (True=graph)
    chi_b_guess  = [J,] vector, initial guess of \chi^{b}_{j} parameters
                   (if no calibration occurs, these are the values that will be used for \chi^{b}_{j})
    chi_n_guess_80 = (80,) vector, initial guess of chi_{n,s} parameters for
                     80 one-year-period ages from 21 to 100
    chi_n_guess    = (S,) vector, interpolated initial guess of chi^{n,s}
                     parameters (if no calibration occurs, these are the
                     values that will be used
    age_midp_80    = (80,) vector, midpoints of age bins for 80 one-year-
                     period ages from 21 to 100 for interpolation
    chi_n_interp   = function, interpolation function for chi_n_guess
    newstep        = scalar > 1, duration in years of each life period
    age_midp_S     = (S,) vector, midpoints of age bins for S one-year-
                     period ages from 21 to 100 for interpolation
    ------------------------------------------------------------------------
    Demographics and Ability variables:
    ------------------------------------------------------------------------
    omega        = [T+S,S] array, time path of stationary distribution of economically active population by age
    g_n_ss       = scalar, steady state population growth rate
    omega_SS     = [S,] vector, stationary steady state population distribution
    surv_rate    = [S,] vector, survival rates by age
    rho          = [S,] vector, mortality rates by age
    g_n_vector   = [T+S,] vector, growth rate in economically active pop for each period in transition path
    e            = [S,J] array, normalized effective labor units by age and ability type
    ------------------------------------------------------------------------
    '''
    # Model Parameters
    if test:
        # size of state space
        S = int(40)
        lambdas = np.array([0.6,0.4])
        J = lambdas.shape[0]
        # Simulation Parameters
        MINIMIZER_TOL = 1e-3
        MINIMIZER_OPTIONS = {'maxiter': 1}
        PLOT_TPI = False
        maxiter = 10
        mindist_SS = 1e-3
        mindist_TPI = 1e-2#1e-3
        nu = .4
        flag_graphs = False
    else:
        S = int(80)
        lambdas = np.array([0.25, 0.25, 0.2, 0.1, 0.1, 0.09, 0.01])
        J = lambdas.shape[0]
        # Simulation Parameters
        MINIMIZER_TOL = 1e-14
        MINIMIZER_OPTIONS = None
        PLOT_TPI = False
        maxiter = 250
        mindist_SS = 1e-9
        mindist_TPI =  1e-9
        nu = .4
        flag_graphs = False

    # Time parameters
    T = int(4 * S)
    BW = int(10)

    start_year = 2016
    starting_age = 20
    ending_age = 100
    E = int(starting_age * (S / float(ending_age - starting_age)))
    beta_annual = .96 # Carroll (JME, 2009)
    beta = beta_annual ** (float(ending_age - starting_age) / S)
    sigma = 1.5 # value from Attanasio, Banks, Meghir and Weber (JEBS, 1999)
    alpha = .35 # many use 0.33, but many find that capitals share is increasing (e.g. Elsby, Hobijn, and Sahin (BPEA, 2013))
    Z = 1.0
    delta_annual = .05 # approximately the value from Kehoe calibration exercise: http://www.econ.umn.edu/~tkehoe/classes/calibration-04.pdf
    delta = 1 - ((1 - delta_annual) ** (float(ending_age - starting_age) / S))
    ltilde = 1.0
    g_y_annual = 0.03
    g_y = (1 + g_y_annual)**(float(ending_age - starting_age) / S) - 1
    #   Ellipse parameters
    frisch = 0.4 # Frisch elasticity consistent with Altonji (JPE, 1996) and Peterman (Econ Inquiry, 2016)
    b_ellipse, upsilon = ellip.estimation(frisch,ltilde)
    k_ellipse = 0 # this parameter is just a level shifter in utlitiy - irrelevant for analysis

    # Small Open Economy parameters. Currently these are placeholders. Can introduce a
    # borrow/lend spread and a time path from t=0 to t=T-1. However, from periods T through
    # T+S, the steady state rate should hold.
    ss_firm_r_annual   =  0.04
    ss_hh_r_annual     =  0.04
    ss_firm_r          = (1 + ss_firm_r_annual) ** (float(ending_age - starting_age) / S) - 1
    ss_hh_r            = (1 + ss_hh_r_annual)   ** (float(ending_age - starting_age) / S) - 1
    tpi_firm_r         = np.ones(T+S)*ss_firm_r
    tpi_hh_r           = np.ones(T+S)*ss_hh_r

    # Fiscal imbalance parameters. These allow government deficits, debt, and savings.
    alpha_T            = 0.09 #0.13  # share of GDP that goes to transfers each period.
    alpha_G            = 0.05 #0.06  # share of GDP of government spending for periods t<tG1
    tG1                = 20#int(T/5)  # change government spending rule from alpha_G*Y to glide toward SS debt ratio
    tG2                = int(T*0.8)  # change gov't spending rule with final discrete jump to achieve SS debt ratio
    rho_G              = 0.1  # 0 < rho_G < 1 is transition speed for periods [tG1, tG2-1]. Lower rho_G => slower convergence.
    debt_ratio_ss      = 0.4  # assumed steady-state debt/GDP ratio. Savings would be a negative number.
    initial_debt       = 0.59 #0.2  # first-period debt/GDP ratio. Savings would be a negative number.

    # Business tax parameters
    tau_b = 0.20 # business income tax rate
    delta_tau_annual = .027# from B-Tax
    delta_tau = 1 - ((1 - delta_annual) ** (float(ending_age - starting_age) / S))

    if tG1 > tG2:
        print 'The first government spending rule change date, (', tG1, ') is after the second one (', tG2, ').'
        err = "Gov't spending rule dates are inconsistent"
        raise RuntimeError(err)
    if tG2 > T:
        print 'The second government spending rule change date, (', tG2, ') is after time T (', T, ').'
        err = "Gov't spending rule dates are inconsistent"
        raise RuntimeError(err)



    # Tax parameters:
    #   Income Tax Parameters
    #  will call tax function estimation function here...
    # do output such that each parameters is in a separate SxBW array
    # read in estimated parameters
    print 'baselines is:', baseline
    if baseline:
        baseline_pckl = "TxFuncEst_baseline{}.pkl".format(guid)
        estimate_file = os.path.join(TAX_ESTIMATE_PATH,
                                     baseline_pckl)
        print 'using baseline tax parameters'
        dict_params = read_tax_func_estimate(estimate_file, baseline_pckl)

    else:
        policy_pckl = "TxFuncEst_policy{}.pkl".format(guid)
        estimate_file = os.path.join(TAX_ESTIMATE_PATH,
                                     policy_pckl)
        print 'using policy tax parameters'
        dict_params = read_tax_func_estimate(estimate_file, policy_pckl)


    mean_income_data = dict_params['tfunc_avginc'][0]

    etr_params = dict_params['tfunc_etr_params_S'][:S,:BW,:]
    mtrx_params = dict_params['tfunc_mtrx_params_S'][:S,:BW,:]
    mtry_params = dict_params['tfunc_mtry_params_S'][:S,:BW,:]

    # # Make all ETRs equal the average
    etr_params = np.zeros(etr_params.shape)
    etr_params[:, :, 10] = dict_params['tfunc_avg_etr'] # set shift to average rate

    # # Make all MTRx equal the average
    mtrx_params = np.zeros(mtrx_params.shape)
    mtrx_params[:, :, 10] = dict_params['tfunc_avg_mtrx'] # set shift to average rate

    # # Make all MTRy equal the average
    mtry_params = np.zeros(mtry_params.shape)
    mtry_params[:, :, 10] = dict_params['tfunc_avg_mtry'] # set shift to average rate

    # # Make MTRx depend only on labor income
    # mtrx_params[:, :, 11] = 1.0 # set share parameter to 1

    # # Make MTRy depend only on capital income
    # mtry_params[:, :, 11] = 0.0 # set share parameter to 0

    # # set all MTRx parameters equal to the 43-yr-old values from 2016
    # mtrx_params = np.tile(mtrx_params[11, 0, :], (S, 10, 1))

    #   Wealth tax params
    #       These are non-calibrated values, h and m just need
    #       need to be nonzero to avoid errors. When p_wealth
    #       is zero, there is no wealth tax.
    h_wealth = 0.1
    m_wealth = 1.0
    p_wealth = 0.0
    #   Bequest and Payroll Taxes
    tau_bq = np.zeros(J)
    tau_payroll = 0.0 #0.15 # were are inluding payroll taxes in tax functions for now
    retire = np.int(np.round(9.0 * S / 16.0) - 1)

    #   Calibration parameters
    # These guesses are close to the calibrated values
    chi_b_guess = np.ones((J,)) * 80.0
    #chi_b_guess = np.array([0.7, 0.7, 1.0, 1.2, 1.2, 1.2, 1.4])
    #chi_b_guess = np.array([1.0, 1.0, 1.0, 1.0, 1.0, 4.0, 10.0])
    #chi_b_guess = np.array([5, 10, 90, 250, 250, 250, 250])
    #chi_b_guess = np.array([2, 10, 90, 350, 1700, 22000, 120000])
    chi_n_guess_80 = np.array(
        [38.12000874, 33.22762421, 25.3484224, 26.67954008, 24.41097278,
        23.15059004, 22.46771332, 21.85495452, 21.46242013, 22.00364263,
        21.57322063, 21.53371545, 21.29828515, 21.10144524, 20.8617942,
        20.57282, 20.47473172, 20.31111347, 19.04137299, 18.92616951,
        20.58517969, 20.48761429, 20.21744847, 19.9577682, 19.66931057,
        19.6878927, 19.63107201, 19.63390543, 19.5901486, 19.58143606,
        19.58005578, 19.59073213, 19.60190899, 19.60001831, 21.67763741,
        21.70451784, 21.85430468, 21.97291208, 21.97017228, 22.25518398,
        22.43969757, 23.21870602, 24.18334822, 24.97772026, 26.37663164,
        29.65075992, 30.46944758, 31.51634777, 33.13353793, 32.89186997,
        38.07083882, 39.2992811, 40.07987878, 35.19951571, 35.97943562,
        37.05601334, 37.42979341, 37.91576867, 38.62775142, 39.4885405,
        37.10609921, 40.03988031, 40.86564363, 41.73645892, 42.6208256,
        43.37786072, 45.38166073, 46.22395387, 50.21419653, 51.05246704,
        53.86896121, 53.90029708, 61.83586775, 64.87563699, 66.91207845,
        68.07449767, 71.27919965, 73.57195873, 74.95045988, 76.6230815])

    # Generate Income and Demographic parameters
    (omega, g_n_ss, omega_SS, surv_rate, rho, g_n_vector, imm_rates,
        omega_S_preTP) = dem.get_pop_objs(E, S, T, 1, 100, start_year,
        flag_graphs)
    # Interpolate chi_n_guesses and create omega_SS_80 if necessary
    if S == 80:
        chi_n_guess = chi_n_guess_80.copy()
        omega_SS_80 = omega_SS.copy()
    elif S < 80:
        age_midp_80 = np.linspace(20.5, 99.5, 80)
        chi_n_interp = si.interp1d(age_midp_80, chi_n_guess_80,
                       kind='cubic')
        newstep = 80.0 / S
        age_midp_S = np.linspace(20 + 0.5 * newstep,
                     100 - 0.5 * newstep, S)
        chi_n_guess = chi_n_interp(age_midp_S)
        (_, _, omega_SS_80, _, _, _, _,_) = dem.get_pop_objs(20, 80,
            320, 1, 100, start_year, False)





    ## To shut off demographics, uncomment the following 9 lines of code
    # g_n_ss = 0.0
    # surv_rate1 = np.ones((S,))# prob start at age S
    # surv_rate1[1:] = np.cumprod(surv_rate[:-1], dtype=float)
    # omega_SS = np.ones(S)*surv_rate1# number of each age alive at any time
    # omega_SS = omega_SS/omega_SS.sum()
    # imm_rates = np.zeros((T+S,S))
    # omega = np.tile(np.reshape(omega_SS,(1,S)),(T+S,1))
    # omega_S_preTP = omega_SS
    # g_n_vector = np.tile(g_n_ss,(T+S,))

    e = inc.get_e_interp(S, omega_SS, omega_SS_80, lambdas, plot=False)
    # e_hetero = get_e(S, J, starting_age, ending_age, lambdas, omega_SS, flag_graphs)
    # e = np.tile(((e_hetero*lambdas).sum(axis=1)).reshape(S,1),(1,J))
    # e = np.tile(e[:,0].reshape(S,1),(1,J))
    # e /= (e * omega_SS.reshape(S, 1)* lambdas.reshape(1, J)).sum()

    # print 'g_y: ', g_y
    # print 'e: ', e
    # print 'chi_n_guess: ', chi_n_guess
    # print 'chi_b_guess: ', chi_b_guess
    # print 'delta, beta: ', delta, beta
    # quit()

    allvars = dict(locals())

    if user_modifiable:
        allvars = {k:allvars[k] for k in USER_MODIFIABLE_PARAMS}

    if metadata:
        params_meta = read_parameter_metadata()
        for k,v in allvars.iteritems():
            params_meta[k]["value"] = v
        allvars = params_meta

    return allvars<|MERGE_RESOLUTION|>--- conflicted
+++ resolved
@@ -162,142 +162,6 @@
     RETURNS: allvars, dictionary with model parameters
     --------------------------------------------------------------------
     '''
-<<<<<<< HEAD
-    # Model Parameters
-    start_year = 2016
-    starting_age = 40
-    ending_age = 50
-    S = int(ending_age-starting_age)
-    lambdas = np.array([.50, .50])
-    J = lambdas.shape[0]
-    T = int(2 * S)
-    BW = int(10)
-
-    E = int(starting_age * (S / float(ending_age - starting_age)))
-    beta_annual = .96 # Carroll (JME, 2009)
-    beta = beta_annual ** (float(ending_age - starting_age) / S)
-    sigma = 1.5 # value from Attanasio, Banks, Meghir and Weber (JEBS, 1999)
-    alpha = .35 # many use 0.33, but many find that capitals share is increasing (e.g. Elsby, Hobijn, and Sahin (BPEA, 2013))
-    Z = 1.0
-    delta_annual = .05 # approximately the value from Kehoe calibration exercise: http://www.econ.umn.edu/~tkehoe/classes/calibration-04.pdf
-    delta = 1 - ((1 - delta_annual) ** (float(ending_age - starting_age) / S))
-    ltilde = 1.0
-    g_y_annual = 0.03
-    g_y = (1 + g_y_annual)**(float(ending_age - starting_age) / S) - 1
-    #   Ellipse parameters
-    frisch = 0.4 # Frisch elasticity consistent with Altonji (JPE, 1996) and Peterman (Econ Inquiry, 2016)
-    b_ellipse, upsilon = ellip.estimation(frisch,ltilde)
-    k_ellipse = 0 # this parameter is just a level shifter in utlitiy - irrelevant for analysis
-
-    # Small Open Economy parameters. Currently these are placeholders. Can introduce a
-    # borrow/lend spread and a time path from t=0 to t=T-1. However, from periods T through
-    # T+S, the steady state rate should hold.
-    ss_firm_r   = 0.04
-    ss_hh_r     = 0.04
-    tpi_firm_r  = np.ones(T+S)*ss_firm_r
-    tpi_hh_r    = np.ones(T+S)*ss_hh_r
-
-    # Fiscal imbalance parameters. These allow government deficits, debt, and savings.
-    alpha_T            = 0.13  # share of GDP that goes to transfers each period.
-    alpha_G            = 0.06  # share of GDP of government spending for periods t<tG1
-    tG1                = int(T/5)  # change government spending rule from alpha_G*Y to glide toward SS debt ratio
-    tG2                = int(T*0.8)  # change gov't spending rule with final discrete jump to achieve SS debt ratio
-    rho_G              = 0.1  # 0 < rho_G < 1 is transition speed for periods [tG1, tG2-1]. Lower rho_G => slower convergence.
-    debt_ratio_ss      = 0.4  # assumed steady-state debt/GDP ratio. Savings would be a negative number.
-    initial_debt       = 0.2  # first-period debt/GDP ratio. Savings would be a negative number.
-
-    # Business tax parameters
-    tau_b = 0.20 # business income tax rate
-    delta_tau_annual = .027# from B-Tax
-    delta_tau = 1 - ((1 - delta_annual) ** (float(ending_age - starting_age) / S))
-
-    if tG1 > tG2:
-        print 'The first government spending rule change date, (', tG1, ') is after the second one (', tG2, ').'
-        err = "Gov't spending rule dates are inconsistent"
-        raise RuntimeError(err)
-    if tG2 > T:
-        print 'The second government spending rule change date, (', tG2, ') is after time T (', T, ').'
-        err = "Gov't spending rule dates are inconsistent"
-        raise RuntimeError(err)
-
-    # Tax parameters:
-    #   Income Tax Parameters
-    ####  will call tax function estimation function here...
-    ### do output such that each parameters is in a separate SxBW array
-
-    if baseline:
-        baseline_pckl = "TxFuncEst_baseline{}.pkl".format(guid)
-        estimate_file = os.path.join(TAX_ESTIMATE_PATH,
-                                     baseline_pckl)
-        print 'using baseline1 tax parameters'
-        dict_params = read_tax_func_estimate(estimate_file, baseline_pckl)
-    else:
-        policy_pckl = "TxFuncEst_policy{}.pkl".format(guid)
-        estimate_file = os.path.join(TAX_ESTIMATE_PATH,
-                                     policy_pckl)
-        print 'using policy1 tax parameters'
-        dict_params = read_tax_func_estimate(estimate_file, policy_pckl)
-
-
-    mean_income_data = dict_params['tfunc_avginc'][0]
-
-    etr_params = dict_params['tfunc_etr_params_S'][:S,:BW,:]
-    mtrx_params = dict_params['tfunc_mtrx_params_S'][:S,:BW,:]
-    mtry_params = dict_params['tfunc_mtry_params_S'][:S,:BW,:]
-
-    # To zero out income taxes, uncomment the following 3 lines:
-    # etr_params[:,:,6:] = 0.0
-    # mtrx_params[:,:,6:] = 0.0
-    # mtry_params[:,:,6:] = 0.0
-
-    #   Wealth tax params
-    #       These are non-calibrated values, h and m just need
-    #       need to be nonzero to avoid errors. When p_wealth
-    #       is zero, there is no wealth tax.
-    h_wealth = 0.1
-    m_wealth = 1.0
-    p_wealth = 0.0
-    #   Bequest and Payroll Taxes
-    tau_bq = np.zeros(J)
-    tau_payroll = 0.15
-    retire = np.round(9.0 * S / 16.0) - 1
-
-    # Simulation Parameters
-    MINIMIZER_TOL = 1e-3
-    MINIMIZER_OPTIONS = {'maxiter': 1}
-    PLOT_TPI = False
-    maxiter = 10
-    mindist_SS = 1e-3
-    mindist_TPI = 1e-3 #1e-6
-    nu = .4
-    flag_graphs = False
-    #   Calibration parameters
-    # These guesses are close to the calibrated values
-    chi_b_guess = np.array([1, 100000])
-    chi_n_guess = np.array([5, 6, 7, 8, 9, 10, 11, 12, 13, 14])
-
-    # Generate Income and Demographic parameters
-    (omega, g_n_ss, omega_SS, surv_rate, rho, g_n_vector, imm_rates,
-        omega_S_preTP) = dem.get_pop_objs(E, S, T, 1, 100, start_year,
-        flag_graphs)
-    e = np.array([[0.25, 1.25]] * 10)
-    allvars = dict(locals())
-
-    if user_modifiable:
-        allvars = {k:allvars[k] for k in USER_MODIFIABLE_PARAMS}
-
-    if metadata:
-        params_meta = read_parameter_metadata()
-        for k,v in allvars.iteritems():
-            params_meta[k]["value"] = v
-        allvars = params_meta
-
-    return allvars
-
-
-def get_full_parameters(baseline, guid, user_modifiable, metadata):
-=======
->>>>>>> 18fb1f18
     '''
     ------------------------------------------------------------------------
     Parameters
