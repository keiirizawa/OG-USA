--- conflicted
+++ resolved
@@ -159,16 +159,7 @@
     #   Income Tax Parameters
     ####  will call tax function estimation function here...
     ### do output such that each parameters is in a separate SxBW array
-<<<<<<< HEAD
-    # if baseline:
-    #     estimate_file = os.path.join(TAX_ESTIMATE_PATH,
-    #                                  "TxFuncEst_baseline_w_mtrs2.pkl")
-    #     print 'Using baseline tax parameters'
-    # else:
-    #     estimate_file = os.path.join(TAX_ESTIMATE_PATH,
-    #                                  "TxFuncEst_policy.pkl")
-    #     print 'Using policy tax parameters'
-=======
+
     if baseline:
         baseline_pckl = "TxFuncEst_baseline_w_mtrs2{}.pkl".format(guid)
         estimate_file = os.path.join(TAX_ESTIMATE_PATH,
@@ -177,11 +168,8 @@
         policy_pckl = "TxFuncEst_policy{}.pkl".format(guid)
         estimate_file = os.path.join(TAX_ESTIMATE_PATH,
                                      policy_pckl)
->>>>>>> 6f94967d
-
-    # dict_params = pickle.load( open( estimate_file, "rb" ) )
-
-    dict_params = txfunc.tax_func_estimate(True,)
+
+    dict_params = pickle.load( open( estimate_file, "rb" ) )
 
     mean_income_data = dict_params['tfunc_avginc'][0]
 
@@ -259,18 +247,6 @@
     # do output such that each parameters is in a separate SxBW array
     # read in estimated parameters
     if baseline:
-<<<<<<< HEAD
-        estimate_file = os.path.join(TAX_ESTIMATE_PATH, "TxFuncEst_baseline.pkl")
-        print 'Using baseline tax parameters'
-    else:
-        estimate_file = os.path.join(TAX_ESTIMATE_PATH, "TxFuncEst_policy.pkl")
-        print 'Using policy tax parameters'
-
-    dict_params = pickle.load( open( estimate_file, "rb" ) )
-
-    #dict_params = pickle.load( open( "TxFuncEst_baseline.pkl", "rb" ) )
-    #dict_params = pickle.load( open( "TxFuncEst_policy.pkl", "rb" ) )
-=======
         baseline_pckl = "TxFuncEst_baseline_w_mtrs2{}.pkl".format(guid)
         estimate_file = os.path.join(TAX_ESTIMATE_PATH,
                                      baseline_pckl)
@@ -280,24 +256,6 @@
                                      policy_pckl)
 
     dict_params = pickle.load( open( estimate_file, "rb" ) )
-
-    # print 'etr mins: ', dict_params['tfunc_etr_params_S'].min(axis=(0,1))
-    # print 'etr maxes: ', dict_params['tfunc_etr_params_S'].max(axis=(0,1))
-    # print 'mtrx mins: ', dict_params['tfunc_mtrx_params_S'].min(axis=(0,1))
-    # print 'mtrx maxes: ', dict_params['tfunc_mtrx_params_S'].max(axis=(0,1))
-    # print 'mtry mins: ', dict_params['tfunc_mtry_params_S'].min(axis=(0,1))
-    # print 'mtry maxes: ', dict_params['tfunc_mtry_params_S'].max(axis=(0,1))
-    # quit()
-
-    # print 'age 61 ', dict_params['tfunc_etr_params_S'][42,9,:]
-    # print 'age 62 ', dict_params['tfunc_etr_params_S'][43,9,:]
-    # print 'age 63 ', dict_params['tfunc_etr_params_S'][44,9,:]
-    # print 'age 64 ', dict_params['tfunc_etr_params_S'][45,9,:]
-    # print 'age 65 ', dict_params['tfunc_etr_params_S'][46,9,:]
-    # print 'age 66 ', dict_params['tfunc_etr_params_S'][47,9,:]
-    # print 'age 67 ', dict_params['tfunc_etr_params_S'][48,9,:]
-    # quit()
->>>>>>> 6f94967d
 
     mean_income_data = dict_params['tfunc_avginc'][0]
 
@@ -329,100 +287,30 @@
     PLOT_TPI = False
     maxiter = 250
     mindist_SS = 1e-9
-    mindist_TPI = 2e-5 #1e-6
+    mindist_TPI = 2e-5 
     nu = .4
     flag_graphs = False
     #   Calibration parameters
     # These guesses are close to the calibrated values
-    #chi_b_guess = np.array([2, 10, 90, 350, 1700, 22000, 120000])
     chi_b_guess = np.array([0.7, 0.7, 1.0, 1.2, 1.2, 1.2, 1.4])
-    #chi_n_guess = np.ones(S)*20.0
-    #chi_b_guess = np.ones(J)
-
-    chi_n_guess = np.array([38.12000874, 
-33.22762421, 
-25.34842241, 
-26.67954008, 
-24.41097278, 
-23.15059004, 
-22.46771332, 
-21.85495452, 
-21.46242013, 
-22.00364263, 
-21.57322063, 
-21.53371545, 
-21.29828515, 
-21.10144524, 
-20.8617942, 
-20.57282, 
-20.47473172, 
-20.31111347, 
-19.04137299, 
-18.92616951, 
-20.58517969, 
-20.48761429, 
-20.21744847, 
-19.9577682, 
-19.66931057, 
-19.6878927, 
-19.63107201, 
-19.63390543, 
-19.5901486, 
-19.58143606, 
-19.58005578, 
-19.59073213, 
-19.60190899, 
-19.60001831, 
-21.67763741, 
-21.70451784, 
-21.85430468, 
-21.97291208, 
-21.97017228, 
-22.25518398, 
-22.43969757, 
-23.21870602, 
-24.18334822, 
-24.97772026, 
-26.37663164, 
-29.65075992, 
-30.46944758, 
-31.51634777, 
-33.13353793, 
-32.89186997, 
-38.07083882, 
-39.2992811, 
-40.07987878, 
-35.19951571, 
-35.97943562, 
-37.05601334, 
-37.42979341, 
-37.91576867, 
-38.62775142, 
-39.4885405, 
-37.10609921, 
-40.03988031, 
-40.86564363, 
-41.73645892, 
-42.6208256, 
-43.37786072, 
-45.38166073, 
-46.22395387, 
-50.21419653, 
-51.05246704, 
-53.86896121, 
-53.90029708, 
-61.83586775, 
-64.87563699, 
-66.91207845, 
-68.07449767, 
-71.27919965, 
-73.57195873, 
-74.95045988, 
-76.62308152])
-
-    #chi_n_guess = np.array([47.12000874, 22.22762421, 14.34842241, 10.67954008, 8.41097278, 7.15059004, 6.46771332, 5.85495452, 5.46242013, 5.00364263, 4.57322063, 4.53371545, 4.29828515, 4.10144524, 3.8617942, 3.57282, 3.47473172, 3.31111347, 3.04137299, 2.92616951, 2.58517969, 2.48761429, 2.21744847, 1.9577682, 1.66931057, 1.6878927, 1.63107201, 1.63390543, 1.5901486, 1.58143606, 1.58005578, 1.59073213, 1.60190899, 1.60001831, 1.67763741, 1.70451784, 1.85430468, 1.97291208, 1.97017228,
-    #                        2.25518398, 2.43969757, 3.21870602, 4.18334822, 4.97772026, 6.37663164, 8.65075992, 9.46944758, 10.51634777, 12.13353793, 11.89186997, 12.07083882, 13.2992811, 14.07987878, 14.19951571, 14.97943562, 16.05601334, 16.42979341, 16.91576867, 17.62775142, 18.4885405, 19.10609921, 20.03988031, 20.86564363, 21.73645892, 22.6208256, 23.37786072, 24.38166073, 25.22395387, 26.21419653, 27.05246704, 27.86896121, 28.90029708, 29.83586775, 30.87563699, 31.91207845, 33.07449767, 34.27919965, 35.57195873, 36.95045988, 38.62308152])
-    # Generate Income and Demographic parameters
+    chi_n_guess = np.array([38.12000874, 33.22762421, 25.34842241, 26.67954008, 24.41097278, 
+                            23.15059004, 22.46771332, 21.85495452, 21.46242013, 22.00364263, 
+                            21.57322063, 21.53371545, 21.29828515, 21.10144524, 20.8617942, 
+                            20.57282, 20.47473172, 20.31111347, 19.04137299, 18.92616951, 
+                            20.58517969, 20.48761429, 20.21744847, 19.9577682, 19.66931057, 
+                            19.6878927, 19.63107201, 19.63390543, 19.5901486, 19.58143606, 
+                            19.58005578, 19.59073213, 19.60190899, 19.60001831, 21.67763741, 
+                            21.70451784, 21.85430468, 21.97291208, 21.97017228, 22.25518398, 
+                            22.43969757, 23.21870602, 24.18334822, 24.97772026, 26.37663164, 
+                            29.65075992, 30.46944758, 31.51634777, 33.13353793, 32.89186997, 
+                            38.07083882, 39.2992811, 40.07987878, 35.19951571, 35.97943562, 
+                            37.05601334, 37.42979341, 37.91576867, 38.62775142, 39.4885405, 
+                            37.10609921, 40.03988031, 40.86564363, 41.73645892, 42.6208256, 
+                            43.37786072, 45.38166073, 46.22395387, 50.21419653, 51.05246704, 
+                            53.86896121, 53.90029708, 61.83586775, 64.87563699, 66.91207845, 
+                            68.07449767, 71.27919965, 73.57195873, 74.95045988, 76.62308152])
+
+   # Generate Income and Demographic parameters
     omega, g_n_ss, omega_SS, surv_rate, rho, g_n_vector = get_omega(
         S, T, starting_age, ending_age, E, flag_graphs)
     e = get_e(S, J, starting_age, ending_age, lambdas, omega_SS, flag_graphs)
