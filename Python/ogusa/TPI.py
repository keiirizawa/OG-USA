'''
------------------------------------------------------------------------
Last updated 4/9/2016

This program solves for transition path of the distribution of wealth
and the aggregate capital stock using the time path iteration (TPI)
method, where labor in inelastically supplied.

This py-file calls the following other file(s):
            tax.py
            utils.py
            household.py
            firm.py
            OUTPUT/SS/ss_vars.pkl
            OUTPUT/Saved_moments/params_given.pkl
            OUTPUT/Saved_moments/params_changed.pkl


This py-file creates the following other file(s):
    (make sure that an OUTPUT folder exists)
            OUTPUT/TPIinit/TPIinit_vars.pkl
            OUTPUT/TPI/TPI_vars.pkl
------------------------------------------------------------------------
'''

# Packages
import numpy as np
import matplotlib
import matplotlib.pyplot as plt
import cPickle as pickle
import scipy.optimize as opt

import tax
import utils
import household
import firm
import fiscal
import os
import csv


'''
Set minimizer tolerance
'''
MINIMIZER_TOL = 1e-13

'''
Set flag for enforcement of solution check
'''
ENFORCE_SOLUTION_CHECKS = True


'''
------------------------------------------------------------------------
Import steady state distribution, parameters and other objects from
steady state computation in ss_vars.pkl
------------------------------------------------------------------------
'''

def create_tpi_params(**sim_params):

    '''
    ------------------------------------------------------------------------
    Set factor and initial capital stock to SS from baseline
    ------------------------------------------------------------------------
    '''
    baseline_ss = os.path.join(sim_params['baseline_dir'], "SS/SS_vars.pkl")
    ss_baseline_vars = pickle.load(open(baseline_ss, "rb"))
    factor = ss_baseline_vars['factor_ss']
    initial_b = ss_baseline_vars['bssmat_splus1']
    initial_n = ss_baseline_vars['nssmat']

    if sim_params['baseline']==True:
        SS_values = (ss_baseline_vars['Kss'], ss_baseline_vars['Bss'], ss_baseline_vars['Lss'], ss_baseline_vars['rss'],
                 ss_baseline_vars['wss'], ss_baseline_vars['BQss'], ss_baseline_vars['T_Hss'], ss_baseline_vars['revenue_ss'],
                 ss_baseline_vars['bssmat_splus1'], ss_baseline_vars['nssmat'], ss_baseline_vars['Yss'], ss_baseline_vars['Gss'])
    elif sim_params['baseline']==False:
        reform_ss = os.path.join(sim_params['input_dir'], "SS/SS_vars.pkl")
        ss_reform_vars = pickle.load(open(reform_ss, "rb"))
        SS_values = (ss_reform_vars['Kss'],ss_reform_vars['Bss'], ss_reform_vars['Lss'], ss_reform_vars['rss'],
                 ss_reform_vars['wss'], ss_reform_vars['BQss'], ss_reform_vars['T_Hss'], ss_reform_vars['revenue_ss'],
                 ss_reform_vars['bssmat_splus1'], ss_reform_vars['nssmat'], ss_reform_vars['Yss'], ss_reform_vars['Gss'])

    # Make a vector of all one dimensional parameters, to be used in the
    # following functions
    wealth_tax_params = [sim_params['h_wealth'], sim_params['p_wealth'], sim_params['m_wealth']]
    ellipse_params = [sim_params['b_ellipse'], sim_params['upsilon']]
    chi_params = [sim_params['chi_b_guess'], sim_params['chi_n_guess']]

    N_tilde = sim_params['omega'].sum(1) #this should just be one in each year given how we've constructed omega
    sim_params['omega'] = sim_params['omega'] / N_tilde.reshape(sim_params['T'] + sim_params['S'], 1)

    theta_params = (sim_params['e'], sim_params['S'], sim_params['retire'])
    theta = tax.replacement_rate_vals(ss_baseline_vars['nssmat'], ss_baseline_vars['wss'], factor, theta_params)

    tpi_params = [sim_params['J'], sim_params['S'], sim_params['T'], sim_params['BW'],
                  sim_params['beta'], sim_params['sigma'], sim_params['alpha'],
                  sim_params['gamma'], sim_params['epsilon'],
                  sim_params['Z'], sim_params['delta'], sim_params['ltilde'],
                  sim_params['nu'], sim_params['g_y'], sim_params['g_n_vector'],
                  sim_params['tau_payroll'], sim_params['tau_bq'], sim_params['rho'], sim_params['omega'], N_tilde,
                  sim_params['lambdas'], sim_params['imm_rates'], sim_params['e'], sim_params['retire'], sim_params['mean_income_data'], factor] + \
                  wealth_tax_params + ellipse_params + chi_params + [theta]
    iterative_params = [sim_params['maxiter'], sim_params['mindist_SS'], sim_params['mindist_TPI']]
    small_open_params = [sim_params['small_open'], sim_params['tpi_firm_r'], sim_params['tpi_hh_r']]


    J, S, T, BW, beta, sigma, alpha, gamma, epsilon, Z, delta, ltilde, nu, g_y,\
                  g_n_vector, tau_payroll, tau_bq, rho, omega, N_tilde, lambdas, imm_rates, e, retire, mean_income_data,\
                  factor, h_wealth, p_wealth, m_wealth, b_ellipse, upsilon, chi_b, chi_n, theta = tpi_params

    ## Assumption for tax functions is that policy in last year of BW is
    # extended permanently
    etr_params_TP = np.zeros((S,T+S,sim_params['etr_params'].shape[2]))
    etr_params_TP[:,:BW,:] = sim_params['etr_params']
    etr_params_TP[:,BW:,:] = np.reshape(sim_params['etr_params'][:,BW-1,:],(S,1,sim_params['etr_params'].shape[2]))

    mtrx_params_TP = np.zeros((S,T+S,sim_params['mtrx_params'].shape[2]))
    mtrx_params_TP[:,:BW,:] = sim_params['mtrx_params']
    mtrx_params_TP[:,BW:,:] = np.reshape(sim_params['mtrx_params'][:,BW-1,:],(S,1,sim_params['mtrx_params'].shape[2]))

    mtry_params_TP = np.zeros((S,T+S,sim_params['mtry_params'].shape[2]))
    mtry_params_TP[:,:BW,:] = sim_params['mtry_params']
    mtry_params_TP[:,BW:,:] = np.reshape(sim_params['mtry_params'][:,BW-1,:],(S,1,sim_params['mtry_params'].shape[2]))

    income_tax_params = (sim_params['analytical_mtrs'], etr_params_TP, mtrx_params_TP, mtry_params_TP)

    '''
    ------------------------------------------------------------------------
    Set government finance parameters
    ------------------------------------------------------------------------
    '''
    budget_balance = sim_params['budget_balance']
    alpha_T        = sim_params['alpha_T']
    alpha_G        = sim_params['alpha_G']
    tG1            = sim_params['tG1']
    tG2            = sim_params['tG2']
    rho_G          = sim_params['rho_G']
    debt_ratio_ss  = sim_params['debt_ratio_ss']
    fiscal_params  = (budget_balance, alpha_T, alpha_G, tG1, tG2, rho_G, debt_ratio_ss)

    initial_debt  = sim_params['initial_debt']

    '''
    ------------------------------------------------------------------------
    Set business tax parameters
    ------------------------------------------------------------------------
    '''
    tau_b = sim_params['tau_b']
    delta_tau = sim_params['delta_tau']
    biz_tax_params  = (tau_b, delta_tau)

    initial_debt  = sim_params['initial_debt']

    '''
    ------------------------------------------------------------------------
    Set other parameters and initial values
    ------------------------------------------------------------------------
    '''
    # Get an initial distribution of wealth with the initial population
    # distribution. When small_open=True, the value of K0 is used as a placeholder for first-period wealth (B0)
    omega_S_preTP = sim_params['omega_S_preTP']
    B0_params = (omega_S_preTP.reshape(S, 1), lambdas, imm_rates[0].reshape(S,1), g_n_vector[0], 'SS')
    B0 = household.get_K(initial_b, B0_params)

    b_sinit = np.array(list(np.zeros(J).reshape(1, J)) + list(initial_b[:-1]))
    b_splus1init = initial_b

    initial_values = (B0, b_sinit, b_splus1init, factor, initial_b, initial_n, omega_S_preTP, initial_debt)

    return (income_tax_params, tpi_params, iterative_params, small_open_params, initial_values, SS_values, fiscal_params, biz_tax_params)


def firstdoughnutring(guesses, r, w, b, BQ, T_H, j, params):
    '''
    Solves the first entries of the upper triangle of the twist doughnut.  This is
    separate from the main TPI function because the the values of b and n are scalars,
    so it is easier to just have a separate function for these cases.
    Inputs:
        guesses = guess for b and n (2x1 list)
        winit = initial wage rate (scalar)
        rinit = initial rental rate (scalar)
        BQinit = initial aggregate bequest (scalar)
        T_H_init = initial lump sum tax (scalar)
        initial_b = initial distribution of capital (SxJ array)
        factor = steady state scaling factor (scalar)
        j = which ability type is being solved for (scalar)
        parameters = list of parameters (list)
        theta = replacement rates (Jx1 array)
        tau_bq = bequest tax rates (Jx1 array)
    Output:
        euler errors (2x1 list)
    '''

    # unpack tuples of parameters
    income_tax_params, tpi_params, initial_b = params
    analytical_mtrs, etr_params, mtrx_params, mtry_params = income_tax_params
    J, S, T, BW, beta, sigma, alpha, gamma, epsilon, Z, delta, ltilde, nu, g_y,\
                  g_n_vector, tau_payroll, tau_bq, rho, omega, N_tilde, lambdas, imm_rates, e, retire, mean_income_data,\
                  factor, h_wealth, p_wealth, m_wealth, b_ellipse, upsilon, chi_b, chi_n, theta = tpi_params


    b_splus1 = float(guesses[0])
    n = float(guesses[1])
    b_s = float(initial_b[-2, j])

    # Euler 1 equations
    tax1_params = (e[-1, j], lambdas[j], 'TPI_scalar', retire, etr_params[-1,0,:], h_wealth, p_wealth, m_wealth, tau_payroll, theta, tau_bq, J, S)
    tax1 = tax.total_taxes(r, w, b_s, n, BQ, factor, T_H, j, False, tax1_params)

    cons_params = (e[-1, j], lambdas[j], g_y)
    cons = household.get_cons(r, w, b_s, b_splus1, n, BQ, tax1, cons_params)

    bequest_ut = rho[-1] * np.exp(-sigma * g_y) * chi_b[j] * b_splus1 ** (-sigma)

    error1 = household.marg_ut_cons(cons, sigma) - bequest_ut

    # Euler 2 equations
    income2 = (r * b_s + w * e[-1, j] * n) * factor

    mtr_labor_params = (e[-1, j], etr_params[-1,0,:], mtrx_params[-1,0,:], analytical_mtrs)
    deriv2 = 1 - tau_payroll - tax.MTR_labor(r, w, b_s, n, factor, mtr_labor_params)

    mu_labor_params = (b_ellipse, upsilon, ltilde, chi_n[-1])
    error2 = household.marg_ut_cons(cons, sigma) * w * \
        e[-1, j] * deriv2 - household.marg_ut_labor(n, mu_labor_params)

    #### TEST THESE FUNCS BELOW TO BE SURE GET SAME OUTPUT, but should use if so ***
    # foc_save_params = (e[-1, j], sigma, beta, g_y, chi_b, theta, tau_bq, rho, lambdas, J, S,
    #     analytical_mtrs, etr_params[-1,0,:], mtry_params[-1,0,:], h_wealth, p_wealth, m_wealth, tau_payroll, retire, 'TPI')
    # error3 = household.FOC_savings(r, w, b_s, b_splus1, 0., n, BQ, factor, T_H, foc_save_params)

    # foc_labor_params = (e[-1, j], sigma, g_y, theta, b_ellipse, upsilon, chi_n, ltilde, tau_bq, lambdas, J, S,
    #     analytical_mtrs, etr_params[-1,0,:], mtrx_params[-1,0,:], h_wealth, p_wealth, m_wealth, tau_payroll, retire, 'TPI')
    # error4 = household.FOC_labor(r, w, b, b_splus1, n, BQ, factor, T_H, foc_labor_params)
    # print 'check1:', error2-error4
    # print 'check2:', error1-error3

    if n <= 0 or n >= 1:
        error2 += 1e12
    if b_splus1 <= 0:
        error1 += 1e12
    if cons <= 0:
        error1 += 1e12
    return [error1] + [error2]


def twist_doughnut(guesses, r, w, BQ, T_H, j, s, t, params):
    '''
    Parameters:
        guesses = distribution of capital and labor (various length list)
        w   = wage rate ((T+S)x1 array)
        r   = rental rate ((T+S)x1 array)
        BQ = aggregate bequests ((T+S)x1 array)
        T_H = lump sum tax over time ((T+S)x1 array)
        factor = scaling factor (scalar)
        j = which ability type is being solved for (scalar)
        s = which upper triangle loop is being solved for (scalar)
        t = which diagonal is being solved for (scalar)
        params = list of parameters (list)
        theta = replacement rates (Jx1 array)
        tau_bq = bequest tax rate (Jx1 array)
        rho = mortalit rate (Sx1 array)
        lambdas = ability weights (Jx1 array)
        e = ability type (SxJ array)
        initial_b = capital stock distribution in period 0 (SxJ array)
        chi_b = chi^b_j (Jx1 array)
        chi_n = chi^n_s (Sx1 array)
    Output:
        Value of Euler error (various length list)
    '''

    income_tax_params, tpi_params, initial_b = params
    analytical_mtrs, etr_params, mtrx_params, mtry_params = income_tax_params
    J, S, T, BW, beta, sigma, alpha, gamma, epsilon, Z, delta, ltilde, nu, g_y,\
                  g_n_vector, tau_payroll, tau_bq, rho, omega, N_tilde, lambdas, imm_rates, e, retire, mean_income_data,\
                  factor, h_wealth, p_wealth, m_wealth, b_ellipse, upsilon, chi_b, chi_n, theta = tpi_params

    length = len(guesses) / 2
    b_guess = np.array(guesses[:length])
    n_guess = np.array(guesses[length:])

    if length == S:
        b_s = np.array([0] + list(b_guess[:-1]))
    else:
        b_s = np.array([(initial_b[-(s + 3), j])] + list(b_guess[:-1]))

    b_splus1 = b_guess
    b_splus2 = np.array(list(b_guess[1:]) + [0])
    w_s = w[t:t + length]
    w_splus1 = w[t + 1:t + length + 1]
    r_s = r[t:t + length]
    r_splus1 = r[t + 1:t + length + 1]
    n_s = n_guess
    n_extended = np.array(list(n_guess[1:]) + [0])
    e_s = e[-length:, j]
    e_extended = np.array(list(e[-length + 1:, j]) + [0])
    BQ_s = BQ[t:t + length]
    BQ_splus1 = BQ[t + 1:t + length + 1]
    T_H_s = T_H[t:t + length]
    T_H_splus1 = T_H[t + 1:t + length + 1]


    # Savings euler equations
    tax_s_params = (e_s, lambdas[j], 'TPI', retire, etr_params, h_wealth, p_wealth, m_wealth, tau_payroll, theta, tau_bq, J, S)

    tax_s = tax.total_taxes(r_s, w_s, b_s, n_s, BQ_s, factor, T_H_s, j, False, tax_s_params)

    etr_params_sp1 = np.append(etr_params,np.reshape(etr_params[-1,:],(1,etr_params.shape[1])),axis=0)[1:,:]
    taxsp1_params = (e_extended, lambdas[j], 'TPI', retire, etr_params_sp1, h_wealth, p_wealth, m_wealth, tau_payroll, theta, tau_bq, J, S)
    tax_splus1 = tax.total_taxes(r_splus1, w_splus1, b_splus1, n_extended, BQ_splus1, factor, T_H_splus1, j, True, taxsp1_params)


    cons_s_params = (e_s, lambdas[j], g_y)
    cons_s = household.get_cons(r_s, w_s, b_s, b_splus1, n_s,
                   BQ_s, tax_s, cons_s_params)

    cons_sp1_params = (e_extended, lambdas[j], g_y)
    cons_splus1 = household.get_cons(r_splus1, w_splus1, b_splus1, b_splus2, n_extended,
                   BQ_splus1, tax_splus1, cons_sp1_params)

    income_splus1 = (r_splus1 * b_splus1 + w_splus1 *
                     e_extended * n_extended) * factor
    savings_ut = rho[-(length):] * np.exp(-sigma * g_y) * \
        chi_b[j] * b_splus1 ** (-sigma)

    mtry_params_sp1 = np.append(mtry_params,np.reshape(mtry_params[-1,:],(1,mtry_params.shape[1])),axis=0)[1:,:]
    mtr_capital_params = (e_extended, etr_params_sp1, mtry_params_sp1, analytical_mtrs)
    deriv_savings = 1 + r_splus1 * (1 - tax.MTR_capital(r_splus1, w_splus1, b_splus1, n_extended, factor, mtr_capital_params))

    #Note equation below accounts for savings in last period because here rho=1 - so second term drops out.  Which means tax rates after last
    # period of life don't matter
    error1= household.marg_ut_cons(cons_s, sigma) - beta * (1 - rho[-(length):]) * np.exp(-sigma * g_y) * deriv_savings * household.marg_ut_cons(
        cons_splus1, sigma) - savings_ut


    # Labor leisure euler equations
    income_s = (r_s * b_s + w_s * e_s * n_s) * factor


    mtr_labor_params = (e_s, etr_params, mtrx_params, analytical_mtrs)
    deriv_laborleisure = 1 - tau_payroll - tax.MTR_labor(r_s, w_s, b_s, n_s, factor, mtr_labor_params)

    mu_labor_params = (b_ellipse, upsilon, ltilde, chi_n[-length:])
    error2 = household.marg_ut_cons(cons_s, sigma) * w_s * e[-(
        length):, j] * deriv_laborleisure - household.marg_ut_labor(n_s, mu_labor_params)
    # Check and punish constraint violations
    mask1 = n_guess < 0
    error2[mask1] += 1e12
    mask2 = n_guess > ltilde
    error2[mask2] += 1e12
    mask3 = cons_s < 0
    error2[mask3] += 1e12
    mask4 = b_guess <= 0
    error2[mask4] += 1e12
    mask5 = cons_splus1 < 0
    mask5[-1] = b_splus1[-1] < 0
    error2[mask5] += 1e12
    return list(error1.flatten()) + list(error2.flatten())


def inner_loop(guesses, outer_loop_vars, params):
    '''
    Solves inner loop of TPI.  Given path of economic aggregates and factor prices, solves
    household problem

    Inputs:
        r          = [T,] vector, interest rate
        w          = [T,] vector, wage rate
        b          = [T,S,J] array, wealth holdings
        n          = [T,S,J] array, labor supply
        BQ         = [T,J] vector,  bequest amounts
        factor     = scalar, model income scaling factor
        T_H        = [T,] vector, lump sum transfer amount(s)


    Functions called:
        firstdoughnutring()
        twist_doughnut()

    Objects in function:


    Returns: euler_errors, b_mat, n_mat

    '''
    #unpack variables and parameters pass to function
    income_tax_params, tpi_params, initial_values, ind = params
    analytical_mtrs, etr_params, mtrx_params, mtry_params = income_tax_params
    J, S, T, BW, beta, sigma, alpha, gamma, epsilon, Z, delta, ltilde, nu, g_y,\
                  g_n_vector, tau_payroll, tau_bq, rho, omega, N_tilde, lambdas, imm_rates, e, retire, mean_income_data,\
                  factor, h_wealth, p_wealth, m_wealth, b_ellipse, upsilon, chi_b, chi_n, theta = tpi_params
    K0, b_sinit, b_splus1init, factor, initial_b, initial_n, omega_S_preTP, initial_debt = initial_values

    guesses_b, guesses_n = guesses
    r, w, K, BQ, T_H = outer_loop_vars

    # initialize arrays
    b_mat = np.zeros((T + S, S, J))
    n_mat = np.zeros((T + S, S, J))
    euler_errors = np.zeros((T, 2 * S, J))

    for j in xrange(J):
            first_doughnut_params = (income_tax_params, tpi_params, initial_b)
            b_mat[0, -1, j], n_mat[0, -1, j] = np.array(opt.fsolve(firstdoughnutring, [guesses_b[0, -1, j], guesses_n[0, -1, j]],
                                                                   args=(r[0], w[0], initial_b, BQ[0, j], T_H[0], j,
                                                                   first_doughnut_params), xtol=MINIMIZER_TOL))

            for s in xrange(S - 2):  # Upper triangle
                ind2 = np.arange(s + 2)
                b_guesses_to_use = np.diag(
                    guesses_b[:S, :, j], S - (s + 2))
                n_guesses_to_use = np.diag(guesses_n[:S, :, j], S - (s + 2))

                # initialize array of diagonal elements
                length_diag = (np.diag(np.transpose(etr_params[:,:S,0]),S-(s+2))).shape[0]
                etr_params_to_use = np.zeros((length_diag,etr_params.shape[2]))
                mtrx_params_to_use = np.zeros((length_diag,mtrx_params.shape[2]))
                mtry_params_to_use = np.zeros((length_diag,mtry_params.shape[2]))
                for i in range(etr_params.shape[2]):
                    etr_params_to_use[:,i] = np.diag(np.transpose(etr_params[:,:S,i]),S-(s+2))
                    mtrx_params_to_use[:,i] = np.diag(np.transpose(mtrx_params[:,:S,i]),S-(s+2))
                    mtry_params_to_use[:,i] = np.diag(np.transpose(mtry_params[:,:S,i]),S-(s+2))


                inc_tax_params_upper = (analytical_mtrs, etr_params_to_use, mtrx_params_to_use, mtry_params_to_use)

                TPI_solver_params = (inc_tax_params_upper, tpi_params, initial_b)
                solutions = opt.fsolve(twist_doughnut, list(
                    b_guesses_to_use) + list(n_guesses_to_use), args=(
                    r, w, BQ[:, j], T_H, j, s, 0, TPI_solver_params), xtol=MINIMIZER_TOL)

                b_vec = solutions[:len(solutions) / 2]
                b_mat[ind2, S - (s + 2) + ind2, j] = b_vec
                n_vec = solutions[len(solutions) / 2:]
                n_mat[ind2, S - (s + 2) + ind2, j] = n_vec


            for t in xrange(0, T):
                # b_guesses_to_use = .75 * \
                #     np.diag(guesses_b[t + 1:t + S + 1, :, j])
                b_guesses_to_use = .75 * \
                    np.diag(guesses_b[t:t + S, :, j])
                n_guesses_to_use = np.diag(guesses_n[t:t + S, :, j])

                # initialize array of diagonal elements
                length_diag = (np.diag(np.transpose(etr_params[:,t:t+S,0]))).shape[0]
                etr_params_to_use = np.zeros((length_diag,etr_params.shape[2]))
                mtrx_params_to_use = np.zeros((length_diag,mtrx_params.shape[2]))
                mtry_params_to_use = np.zeros((length_diag,mtry_params.shape[2]))
                for i in range(etr_params.shape[2]):
                    etr_params_to_use[:,i] = np.diag(np.transpose(etr_params[:,t:t+S,i]))
                    mtrx_params_to_use[:,i] = np.diag(np.transpose(mtrx_params[:,t:t+S,i]))
                    mtry_params_to_use[:,i] = np.diag(np.transpose(mtry_params[:,t:t+S,i]))

                inc_tax_params_TP = (analytical_mtrs, etr_params_to_use, mtrx_params_to_use, mtry_params_to_use)


                TPI_solver_params = (inc_tax_params_TP, tpi_params, None)
                [solutions, infodict, ier, message] = opt.fsolve(twist_doughnut, list(
                    b_guesses_to_use) + list(n_guesses_to_use), args=(
                    r, w, BQ[:, j], T_H, j, None, t, TPI_solver_params), xtol=MINIMIZER_TOL, full_output=True)
                euler_errors[t, :, j] = infodict['fvec']

                b_vec = solutions[:S]
                b_mat[t + ind, ind, j] = b_vec
                n_vec = solutions[S:]
                n_mat[t + ind, ind, j] = n_vec


    return euler_errors, b_mat, n_mat

def initial_GDP_level(y_guess, gamma, epsilon, Z, initial_debt, B, L):
    # Solve for first-period output given debt ratio, wealth, labor input, and production function.
    # The solution arises from a 3-unknown, 3-equation system that is simplified below.
    # (1) initial_debt = D/Y by assumption.
    # (2) Y = f(K,L)
    # (3) K = B - D, where B is household wealth
    # This could easily be modified to allow for an initial level of foreign bondholding.
    # Salim Furth, 12/28/2016

    #alpha, gamma, epsilon, Z, initial_debt, B, L = y_inputs
    # error = y_guess - Z * ((B - initial_debt*y_guess) ** alpha) * (L ** (1 - alpha))
    if epsilon == 1:
        error = y_guess - Z*((B - initial_debt*y_guess)**gamma)*(L**(1-gamma))
    elif epsilon == 0:
        error = y_guess - Z*(gamma*(B - initial_debt*y_guess) + (1-gamma)*L)
    else:
        error = y_guess - (Z * (((gamma**(1/epsilon))*((B - initial_debt*y_guess)**((epsilon-1)/epsilon))) +
          (((1-gamma)**(1/epsilon))*(L**((epsilon-1)/epsilon))))**(epsilon/(epsilon-1)))

    return error


def run_TPI(income_tax_params, tpi_params, iterative_params, small_open_params, initial_values, SS_values, fiscal_params, biz_tax_params, output_dir="./OUTPUT"):

    # unpack tuples of parameters
    analytical_mtrs, etr_params, mtrx_params, mtry_params = income_tax_params
    maxiter, mindist_SS, mindist_TPI = iterative_params
    J, S, T, BW, beta, sigma, alpha, gamma, epsilon, Z, delta, ltilde, nu, g_y,\
                  g_n_vector, tau_payroll, tau_bq, rho, omega, N_tilde, lambdas, imm_rates, e, retire, mean_income_data,\
                  factor, h_wealth, p_wealth, m_wealth, b_ellipse, upsilon, chi_b, chi_n, theta = tpi_params
    # K0, b_sinit, b_splus1init, L0, Y0,\
    #         w0, r0, BQ0, T_H_0, factor, tax0, c0, initial_b, initial_n, omega_S_preTP = initial_values
    small_open, tpi_firm_r, tpi_hh_r = small_open_params
    B0, b_sinit, b_splus1init, factor, initial_b, initial_n, omega_S_preTP, initial_debt = initial_values
    Kss, Bss, Lss, rss, wss, BQss, T_Hss, revenue_ss, bssmat_splus1, nssmat, Yss, Gss = SS_values
    budget_balance, alpha_T, alpha_G, tG1, tG2, rho_G, debt_ratio_ss = fiscal_params
    tau_b, delta_tau = biz_tax_params

    print 'Government spending breakpoints are tG1: ', tG1, '; and tG2:', tG2

    TPI_FIG_DIR = output_dir
    # Initialize guesses at time paths
    # Make array of initial guesses for labor supply and savings
    domain = np.linspace(0, T, T)
    domain2 = np.tile(domain.reshape(T, 1, 1), (1, S, J))
    ending_b = bssmat_splus1
    guesses_b = (-1 / (domain2 + 1)) * (ending_b - initial_b) + ending_b
    ending_b_tail = np.tile(ending_b.reshape(1, S, J), (S, 1, 1))
    guesses_b = np.append(guesses_b, ending_b_tail, axis=0)

    domain3 = np.tile(np.linspace(0, 1, T).reshape(T, 1, 1), (1, S, J))
    guesses_n = domain3 * (nssmat - initial_n) + initial_n
    ending_n_tail = np.tile(nssmat.reshape(1, S, J), (S, 1, 1))
    guesses_n = np.append(guesses_n, ending_n_tail, axis=0)
    b_mat = guesses_b#np.zeros((T + S, S, J))
    n_mat = guesses_n#np.zeros((T + S, S, J))
    ind = np.arange(S)

    L_init = np.ones((T+S,))*Lss
    B_init = np.ones((T+S,))*Bss
    L_params = (e.reshape(1, S, J), omega[:T, :].reshape(T, S, 1), lambdas.reshape(1, 1, J), 'TPI')
    L_init[:T]  = firm.get_L(n_mat[:T], L_params)
    B_params = (omega[:T-1].reshape(T-1, S, 1), lambdas.reshape(1, 1, J), imm_rates[:T-1].reshape(T-1,S,1), g_n_vector[1:T], 'TPI')
    B_init[1:T] = household.get_K(b_mat[:T-1], B_params)
    B_init[0] = B0

    if small_open == False:
        # solve for root to calibrate Y, debt, K given initial guesses
        if budget_balance:
            # K0 = B0
            # K_init = (-1 / (domain + 1)) * (Kss - K0) + Kss
            # K_init[-1] = Kss
            # K_init = np.array(list(K_init) + list(np.ones(S) * Kss))
            # B_init = K_init
            K_init = B_init
        else:
            # Y_params = (Z, gamma, epsilon)
            # y_guess = firm.get_Y((3-initial_debt/3)*B0,L_init[0],Y_params)
            # y_inputs = (alpha,Z,initial_debt, B0, L_init[0])
            # [Y0, infodict, ier, message] = opt.fsolve(initial_GDP_level, y_guess, args=y_inputs, xtol=mindist_TPI, full_output=True)
            # K0 = B0 - initial_debt*Y0
            # B_init = (-1 / (domain + 1)) * (Bss - B0) + Bss
            # B_init[-1] = Bss
            # B_init[0] = B0
            # B_init = np.array(list(B_init) + list(np.ones(S) * Bss))
            # D_init = B_init*((debt_ratio_ss*Yss)/Bss)
            # D_init[0]= initial_debt*Y0
            # K_init = B_init-D_init
            # K_init[0] = K0
            K_init = B_init * Kss/Bss
    else:
<<<<<<< HEAD
        K_params = (Z, gamma, epsilon, delta)
=======
        K_params = (alpha, delta, Z, tau_b, delta_tau)
>>>>>>> b967d919
        K_init = firm.get_K(L_init, tpi_firm_r, K_params)


    K = K_init
    L = L_init
    B = B_init
    Y_params = (Z, gamma, epsilon)
    Y = firm.get_Y(K, L, Y_params)
    w_params = (Z, gamma, epsilon)
    w = firm.get_w(Y, L, w_params)
    if small_open == False:
<<<<<<< HEAD
        r_params = (Z, gamma, epsilon, delta)
=======
        r_params = (alpha, delta, tau_b, delta_tau)
>>>>>>> b967d919
        r = firm.get_r(Y, K, r_params)
    else:
        r = tpi_hh_r


    BQ = np.zeros((T + S, J))
    BQ0_params = (omega_S_preTP.reshape(S, 1), lambdas, rho.reshape(S, 1), g_n_vector[0], 'SS')
    BQ0 = household.get_BQ(r[0], initial_b, BQ0_params)
    for j in xrange(J):
        BQ[:, j] = list(np.linspace(BQ0[j], BQss[j], T)) + [BQss[j]] * S
    BQ = np.array(BQ)
    if budget_balance:
        if np.abs(T_Hss) < 1e-13 :
            T_Hss2 = 0.0 # sometimes SS is very small but not zero, even if taxes are zero, this get's rid of the approximation error, which affects the perc changes below
        else:
            T_Hss2 = T_Hss
        T_H = np.ones(T + S) * T_Hss2
        REVENUE = T_H
        D = np.zeros(T + S)
        G = np.zeros(T + S)
    else:
        T_H = alpha_T * Y
        # Use the SS average total tax rate to guess a path of revenues
        # REVENUE = Y * (revenue_ss / Yss)
        # growth = (1+g_n_vector)*np.exp(g_y)
        # G       = np.zeros(T+S)
        # D = D_init
        # G[:T] = (D[1:T+1]*growth[1:T+1]) - (1+r[:T])*D[:T] - T_H[:T] + REVENUE[:T]
        # G[T:] = Gss

        # G       = np.zeros(T+S)
        # D       = np.zeros(T+S)
        # G[0]    = alpha_G * Y[0]
        # D[0]    = initial_debt * Y[0]
        # # Loop over years to create initial path of debt and gov't spending.
        # other_dg_params = (T, r, g_n_vector, g_y)
        # dg_fixed_values = (Y, REVENUE, T_H, D[0],G[0])
        # D, G = fiscal.D_G_path(dg_fixed_values, fiscal_params, other_dg_params)


    # print 'D/Y:', D[:T]/Y[:T]
    # print 'T/Y:', T_H[:T]/Y[:T]
    # print 'G/Y:', G[:T]/Y[:T]
    # print 'Int payments to GDP:', (r[:T]*D[:T])/Y[:T]
    # quit()


    TPIiter = 0
    TPIdist = 10
    PLOT_TPI = False
    report_tG1 = False

    euler_errors = np.zeros((T, 2 * S, J))
    TPIdist_vec = np.zeros(maxiter)

    print 'analytical mtrs in tpi = ', analytical_mtrs

    while (TPIiter < maxiter) and (TPIdist >= mindist_TPI):

        # Plot TPI for K for each iteration, so we can see if there is a
        # problem
        if PLOT_TPI is True:
            K_plot = list(K) + list(np.ones(10) * Kss)
            D_plot = list(D) + list(np.ones(10) * Yss * debt_ratio_ss)
            plt.figure()
            plt.axhline(
                y=Kss, color='black', linewidth=2, label=r"Steady State $\hat{K}$", ls='--')
            plt.plot(np.arange(
                T + 10), D_plot[:T + 10], 'b', linewidth=2, label=r"TPI time path $\hat{K}_t$")
            plt.savefig(os.path.join(TPI_FIG_DIR, "TPI_K"))

        if report_tG1 is True:
            print '\tAt time tG1-1:'
            print '\t\tD = ', D[tG1-1]
            print '\t\tG = ', G[tG1-1]
            print '\t\tK = ', K[tG1-1]
            print '\t\tr = ', r[tG1-1]

        guesses = (guesses_b, guesses_n)
        outer_loop_vars = (r, w, K, BQ, T_H)
        inner_loop_params = (income_tax_params, tpi_params, initial_values, ind)

        # Solve HH problem in inner loop
        euler_errors, b_mat, n_mat = inner_loop(guesses, outer_loop_vars, inner_loop_params)

        bmat_s = np.zeros((T, S, J))
        bmat_s[0, 1:, :] = initial_b[:-1, :]
        bmat_s[1:, 1:, :] = b_mat[:T-1, :-1, :]
        bmat_splus1 = np.zeros((T, S, J))
        bmat_splus1[:, :, :] = b_mat[:T, :, :]

        L_params = (e.reshape(1, S, J), omega[:T, :].reshape(T, S, 1), lambdas.reshape(1, 1, J), 'TPI')
        L[:T]  = firm.get_L(n_mat[:T], L_params)
        B_params = (omega[:T-1].reshape(T-1, S, 1), lambdas.reshape(1, 1, J), imm_rates[:T-1].reshape(T-1,S,1), g_n_vector[1:T], 'TPI')
        B[1:T] = household.get_K(bmat_splus1[:T-1], B_params)
        if np.any(B) < 0:
            print 'B has negative elements. B[0:9]:', B[0:9]
            print 'B[T-2:T]:', B[T-2,T]

        if small_open == False:
            if budget_balance:
                K[:T] = B[:T]
            else:
                Y = T_H/alpha_T

                tax_params = np.zeros((T,S,J,etr_params.shape[2]))
                for i in range(etr_params.shape[2]):
                    tax_params[:,:,:,i] = np.tile(np.reshape(np.transpose(etr_params[:,:T,i]),(T,S,1)),(1,1,J))

                REVENUE_params = (np.tile(e.reshape(1, S, J),(T,1,1)), lambdas.reshape(1, 1, J), omega[:T].reshape(T, S, 1), 'TPI',
                        tax_params, theta, tau_bq, tau_payroll, h_wealth, p_wealth, m_wealth, retire, T, S, J, tau_b, delta_tau)
                REVENUE = np.array(list(tax.revenue(np.tile(r[:T].reshape(T, 1, 1),(1,S,J)), np.tile(w[:T].reshape(T, 1, 1),(1,S,J)),
                       bmat_s, n_mat[:T,:,:], BQ[:T].reshape(T, 1, J), Y[:T], L[:T], K[:T], factor, REVENUE_params)) + [revenue_ss] * S)

                G_0    = alpha_G * Y[0]
                D_0    = initial_debt * Y[0]
                other_dg_params = (T, r, g_n_vector, g_y)
                dg_fixed_values = (Y, REVENUE, T_H, D_0,G_0)
                D, G = fiscal.D_G_path(dg_fixed_values, fiscal_params, other_dg_params)
                K[:T] = B[:T] - D[:T]
                if np.any(K < 0):
                    print 'K has negative elements. Setting them positive to prevent NAN.'
                    K[:T] = np.fmax(K[:T], 0.05*B[:T])
        else:
<<<<<<< HEAD
            # K_params previously set to =  (Z, gamma, epsilon, delta)
=======
            # K_params previously set to = (alpha, delta, Z, tau_b, delta_tau)
>>>>>>> b967d919
            K[:T] = firm.get_K(L[:T], tpi_firm_r[:T], K_params)
        Y_params = (Z, gamma, epsilon)
        Ynew = firm.get_Y(K[:T], L[:T], Y_params)
        w_params = (Z, gamma, epsilon)
        wnew = firm.get_w(Ynew[:T], L[:T], w_params)
        if small_open == False:
<<<<<<< HEAD
            r_params = (Z, gamma, epsilon, delta)
=======
            r_params = (alpha, delta, tau_b, delta_tau)
>>>>>>> b967d919
            rnew = firm.get_r(Ynew[:T], K[:T], r_params)
        else:
            rnew = r

        omega_shift = np.append(omega_S_preTP.reshape(1,S),omega[:T-1,:],axis=0)
        BQ_params = (omega_shift.reshape(T, S, 1), lambdas.reshape(1, 1, J), rho.reshape(1, S, 1),
                     g_n_vector[:T].reshape(T, 1), 'TPI')
        b_mat_shift = np.append(np.reshape(initial_b,(1,S,J)),b_mat[:T-1,:,:],axis=0)
        BQnew = household.get_BQ(rnew[:T].reshape(T, 1), b_mat_shift, BQ_params)

        tax_params = np.zeros((T,S,J,etr_params.shape[2]))
        for i in range(etr_params.shape[2]):
            tax_params[:,:,:,i] = np.tile(np.reshape(np.transpose(etr_params[:,:T,i]),(T,S,1)),(1,1,J))

        REVENUE_params = (np.tile(e.reshape(1, S, J),(T,1,1)), lambdas.reshape(1, 1, J), omega[:T].reshape(T, S, 1), 'TPI',
                tax_params, theta, tau_bq, tau_payroll, h_wealth, p_wealth, m_wealth, retire, T, S, J, tau_b, delta_tau)
        REVENUE = np.array(list(tax.revenue(np.tile(rnew[:T].reshape(T, 1, 1),(1,S,J)), np.tile(wnew[:T].reshape(T, 1, 1),(1,S,J)),
               bmat_s, n_mat[:T,:,:], BQnew[:T].reshape(T, 1, J), Ynew[:T], L[:T], K[:T], factor, REVENUE_params)) + [revenue_ss] * S)

        if budget_balance:
            T_H_new = REVENUE
        else:
            T_H_new = alpha_T * Ynew


#        # Loop through years to calculate debt and gov't spending. The re-assignment of G0 & D0 is necessary because Y0 may change in the TPI loop.
#        if budget_balance == False:
#            G_0    = alpha_G * Ynew[0]
#            D_0    = initial_debt * Ynew[0]
#            other_dg_params = (T, r, g_n_vector, g_y)
#            dg_fixed_values = (Ynew, REVENUE, T_H, D_0,G_0)
#            D, G = fiscal.D_G_path(dg_fixed_values, fiscal_params, other_dg_params)

        w[:T] = utils.convex_combo(wnew[:T], w[:T], nu)
        r[:T] = utils.convex_combo(rnew[:T], r[:T], nu)
        BQ[:T] = utils.convex_combo(BQnew[:T], BQ[:T], nu)
        T_H[:T] = utils.convex_combo(T_H_new[:T], T_H[:T], nu)
        guesses_b = utils.convex_combo(b_mat, guesses_b, nu)
        guesses_n = utils.convex_combo(n_mat, guesses_n, nu)

        if T_H.all() != 0:
            TPIdist = np.array(list(utils.pct_diff_func(rnew[:T], r[:T])) + list(utils.pct_diff_func(BQnew[:T], BQ[:T]).flatten()) + list(
                utils.pct_diff_func(wnew[:T], w[:T])) + list(utils.pct_diff_func(T_H_new[:T], T_H[:T]))).max()
        else:
            TPIdist = np.array(list(utils.pct_diff_func(rnew[:T], r[:T])) + list(utils.pct_diff_func(BQnew[:T], BQ[:T]).flatten()) + list(
                utils.pct_diff_func(wnew[:T], w[:T])) + list(np.abs(T_H[:T]))).max()
        TPIdist_vec[TPIiter] = TPIdist
        # After T=10, if cycling occurs, drop the value of nu
        # wait til after T=10 or so, because sometimes there is a jump up
        # in the first couple iterations
        # if TPIiter > 10:
        #     if TPIdist_vec[TPIiter] - TPIdist_vec[TPIiter - 1] > 0:
        #         nu /= 2
        #         print 'New Value of nu:', nu
        TPIiter += 1
        print 'Iteration:', TPIiter
        print '\tDistance:', TPIdist

        # print 'D/Y:', (D[:T]/Ynew[:T]).max(), (D[:T]/Ynew[:T]).min(), np.median(D[:T]/Ynew[:T])
        # print 'T/Y:', (T_H_new[:T]/Ynew[:T]).max(), (T_H_new[:T]/Ynew[:T]).min(), np.median(T_H_new[:T]/Ynew[:T])
        # print 'G/Y:', (G[:T]/Ynew[:T]).max(), (G[:T]/Ynew[:T]).min(), np.median(G[:T]/Ynew[:T])
        # print 'Int payments to GDP:', ((r[:T]*D[:T])/Ynew[:T]).max(), ((r[:T]*D[:T])/Ynew[:T]).min(), np.median((r[:T]*D[:T])/Ynew[:T])
        #
        # print 'D/Y:', (D[:T]/Ynew[:T])
        # print 'T/Y:', (T_H_new[:T]/Ynew[:T])
        # print 'G/Y:', (G[:T]/Ynew[:T])
        #
        # print 'deficit: ', REVENUE[:T] - T_H_new[:T] - G[:T]

    Y[:T] = Ynew

    # Solve HH problem in inner loop
    guesses = (guesses_b, guesses_n)
    outer_loop_vars = (r, w, K, BQ, T_H)
    inner_loop_params = (income_tax_params, tpi_params, initial_values, ind)
    euler_errors, b_mat, n_mat = inner_loop(guesses, outer_loop_vars, inner_loop_params)

    bmat_s = np.zeros((T, S, J))
    bmat_s[0, 1:, :] = initial_b[:-1, :]
    bmat_s[1:, 1:, :] = b_mat[:T-1, :-1, :]
    bmat_splus1 = np.zeros((T, S, J))
    bmat_splus1[:, :, :] = b_mat[:T, :, :]

    L_params = (e.reshape(1, S, J), omega[:T, :].reshape(T, S, 1), lambdas.reshape(1, 1, J), 'TPI')
    L[:T]  = firm.get_L(n_mat[:T], L_params)
    B_params = (omega[:T-1].reshape(T-1, S, 1), lambdas.reshape(1, 1, J), imm_rates[:T-1].reshape(T-1,S,1), g_n_vector[1:T], 'TPI')
    B[1:T] = household.get_K(bmat_splus1[:T-1], B_params)
    if small_open == False:
        K[:T] = B[:T] - D[:T]
    else:
<<<<<<< HEAD
        # K_params previously set to = (Z, gamma, epsilon, delta)
=======
        # K_params previously set to = (alpha, delta, Z, tau_b, delta_tau)
>>>>>>> b967d919
        K[:T] = firm.get_K(L[:T], tpi_firm_r[:T], K_params)
    # Y_params previously set to = (Z, gamma, epsilon)
    Ynew = firm.get_Y(K[:T], L[:T], Y_params)

    # testing for change in Y
    ydiff = Ynew[:T] - Y[:T]
    ydiff_max = np.amax(np.abs(ydiff))
    print 'ydiff_max = ', ydiff_max

    w_params = (Z, gamma, epsilon)
    wnew = firm.get_w(Ynew[:T], L[:T], w_params)
    if small_open == False:
<<<<<<< HEAD
        # r_params previously set to = (Z, gamma, epsilon, delta)
=======
        # r_params previously set to = (alpha,delta, tau_b, delta_tau)
>>>>>>> b967d919
        rnew = firm.get_r(Ynew[:T], K[:T], r_params)
    else:
        rnew = r

    omega_shift = np.append(omega_S_preTP.reshape(1,S),omega[:T-1,:],axis=0)
    BQ_params = (omega_shift.reshape(T, S, 1), lambdas.reshape(1, 1, J), rho.reshape(1, S, 1),
                 g_n_vector[:T].reshape(T, 1), 'TPI')
    b_mat_shift = np.append(np.reshape(initial_b,(1,S,J)),b_mat[:T-1,:,:],axis=0)
    BQnew = household.get_BQ(rnew[:T].reshape(T, 1), b_mat_shift, BQ_params)

    tax_params = np.zeros((T,S,J,etr_params.shape[2]))
    for i in range(etr_params.shape[2]):
        tax_params[:,:,:,i] = np.tile(np.reshape(np.transpose(etr_params[:,:T,i]),(T,S,1)),(1,1,J))

    REVENUE_params = (np.tile(e.reshape(1, S, J),(T,1,1)), lambdas.reshape(1, 1, J), omega[:T].reshape(T, S, 1), 'TPI',
            tax_params, theta, tau_bq, tau_payroll, h_wealth, p_wealth, m_wealth, retire, T, S, J, tau_b, delta_tau)
    REVENUE = np.array(list(tax.revenue(np.tile(rnew[:T].reshape(T, 1, 1),(1,S,J)), np.tile(wnew[:T].reshape(T, 1, 1),(1,S,J)),
           bmat_s, n_mat[:T,:,:], BQnew[:T].reshape(T, 1, J), Ynew[:T], L[:T], K[:T], factor, REVENUE_params)) + [revenue_ss] * S)

    etr_params_path = np.zeros((T,S,J,etr_params.shape[2]))
    for i in range(etr_params.shape[2]):
        etr_params_path[:,:,:,i] = np.tile(np.reshape(np.transpose(etr_params[:,:T,i]),(T,S,1)),(1,1,J))
    tax_path_params = (np.tile(e.reshape(1, S, J),(T,1,1)), lambdas, 'TPI', retire, etr_params_path, h_wealth,
                       p_wealth, m_wealth, tau_payroll, theta, tau_bq, J, S)
    tax_path = tax.total_taxes(np.tile(r[:T].reshape(T, 1, 1),(1,S,J)), np.tile(w[:T].reshape(T, 1, 1),(1,S,J)), bmat_s,
                               n_mat[:T,:,:], BQ[:T, :].reshape(T, 1, J), factor, T_H[:T].reshape(T, 1, 1), None, False, tax_path_params)

    cons_params = (e.reshape(1, S, J), lambdas.reshape(1, 1, J), g_y)
    c_path = household.get_cons(r[:T].reshape(T, 1, 1), w[:T].reshape(T, 1, 1), bmat_s, bmat_splus1, n_mat[:T,:,:],
                   BQ[:T].reshape(T, 1, J), tax_path, cons_params)
    C_params = (omega[:T].reshape(T, S, 1), lambdas, 'TPI')
    C = household.get_C(c_path, C_params)

    if budget_balance==False:
        G[0]    = alpha_G * Y[0]
        D[0]    = initial_debt * Y[0]
        other_dg_params = (T, r, g_n_vector, g_y)
        dg_fixed_values = (Y, REVENUE, T_H, D[0],G[0])
        D, G = fiscal.D_G_path(dg_fixed_values, fiscal_params, other_dg_params)

    if small_open == False:
        I_params = (delta, g_y, omega[:T].reshape(T, S, 1), lambdas, imm_rates[:T].reshape(T, S, 1), g_n_vector[1:T+1], 'TPI')
        I = firm.get_I(bmat_splus1[:T], K[1:T+1], K[:T], I_params)
        rc_error = Y[:T] - C[:T] - I[:T] - G[:T]
    else:
        #InvestmentPlaceholder = np.zeros(bmat_splus1[:T].shape)
        #I_params = (delta, g_y, omega[:T].reshape(T, S, 1), lambdas, imm_rates[:T].reshape(T, S, 1), g_n_vector[1:T+1], 'TPI')
        I = (1+g_n_vector[:T])*np.exp(g_y)*K[1:T+1] - (1.0 - delta) * K[:T] #firm.get_I(InvestmentPlaceholder, K[1:T+1], K[:T], I_params)
        BI_params = (0.0, g_y, omega[:T].reshape(T, S, 1), lambdas, imm_rates[:T].reshape(T, S, 1), g_n_vector[1:T+1], 'TPI')
        BI = firm.get_I(bmat_splus1[:T], B[1:T+1], B[:T], BI_params)
        new_borrowing = D[1:T]*(1+g_n_vector[1:T])*np.exp(g_y) - D[:T-1]
        rc_error = Y[:T-1] + new_borrowing - (C[:T-1] + BI[:T-1] + G[:T-1] ) + (tpi_hh_r[:T-1] * B[:T-1] - (delta + tpi_firm_r[:T-1])*K[:T-1] - tpi_hh_r[:T-1]*D[:T-1])
        #print 'Y(T-1):', Y[T-1], '\n','C(T-1):', C[T-1], '\n','K(T-1):', K[T-1], '\n','B(T-1):', B[T-1], '\n','BI(T-1):', BI[T-1], '\n','I(T-1):', I[T-1]

    print 'theta = ', theta
    print 'Resource Constraint Difference:', rc_error

    print'Checking time path for violations of constraints.'
    for t in xrange(T):
        household.constraint_checker_TPI(
            b_mat[t], n_mat[t], c_path[t], t, ltilde)

    eul_savings = euler_errors[:, :S, :].max(1).max(1)
    eul_laborleisure = euler_errors[:, S:, :].max(1).max(1)

   # print 'Max Euler error, savings: ', eul_savings
   # print 'Max Euler error labor supply: ', eul_laborleisure



    '''
    ------------------------------------------------------------------------
    Save variables/values so they can be used in other modules
    ------------------------------------------------------------------------
    '''

    output = {'Y': Y, 'K': K, 'L': L, 'C': C, 'I': I, 'BQ': BQ,
              'REVENUE': REVENUE, 'T_H': T_H, 'G': G, 'D': D,
              'r': r, 'w': w, 'b_mat': b_mat, 'n_mat': n_mat,
              'c_path': c_path, 'tax_path': tax_path,
              'eul_savings': eul_savings, 'eul_laborleisure': eul_laborleisure}

    tpi_dir = os.path.join(output_dir, "TPI")
    utils.mkdirs(tpi_dir)
    tpi_vars = os.path.join(tpi_dir, "TPI_vars.pkl")
    pickle.dump(output, open(tpi_vars, "wb"))

    macro_output = {'Y': Y, 'K': K, 'L': L, 'C': C, 'I': I,
                    'BQ': BQ, 'T_H': T_H, 'r': r, 'w': w,
                    'tax_path': tax_path}

    growth = (1+g_n_vector)*np.exp(g_y)
    with open('TPI_output.csv', 'wb') as csvfile:
        tpiwriter = csv.writer(csvfile)
        tpiwriter.writerow(Y)
        tpiwriter.writerow(D)
        tpiwriter.writerow(REVENUE)
        tpiwriter.writerow(G)
        tpiwriter.writerow(C)
        tpiwriter.writerow(K)
        tpiwriter.writerow(I)
        tpiwriter.writerow(r)
        if small_open == True:
            tpiwriter.writerow(B)
            tpiwriter.writerow(BI)
            tpiwriter.writerow(new_borrowing)
        tpiwriter.writerow(growth)
        tpiwriter.writerow(rc_error)


    if np.any(G) < 0:
        print 'Government spending is negative along transition path to satisfy budget'

    if ((TPIiter >= maxiter) or (np.absolute(TPIdist) > mindist_TPI)) and ENFORCE_SOLUTION_CHECKS :
        raise RuntimeError("Transition path equlibrium not found")

    if ((np.any(np.absolute(rc_error) >= mindist_TPI))
        and ENFORCE_SOLUTION_CHECKS):
        raise RuntimeError("Transition path equlibrium not found")

    if ((np.any(np.absolute(eul_savings) >= mindist_TPI) or
        (np.any(np.absolute(eul_laborleisure) > mindist_TPI)))
        and ENFORCE_SOLUTION_CHECKS):
        raise RuntimeError("Transition path equlibrium not found")

    # Non-stationary output
    # macro_ns_output = {'K_ns_path': K_ns_path, 'C_ns_path': C_ns_path, 'I_ns_path': I_ns_path,
    #           'L_ns_path': L_ns_path, 'BQ_ns_path': BQ_ns_path,
    #           'rinit': rinit, 'Y_ns_path': Y_ns_path, 'T_H_ns_path': T_H_ns_path,
    #           'w_ns_path': w_ns_path}


    return output, macro_output<|MERGE_RESOLUTION|>--- conflicted
+++ resolved
@@ -561,11 +561,7 @@
             # K_init[0] = K0
             K_init = B_init * Kss/Bss
     else:
-<<<<<<< HEAD
-        K_params = (Z, gamma, epsilon, delta)
-=======
-        K_params = (alpha, delta, Z, tau_b, delta_tau)
->>>>>>> b967d919
+        K_params = (Z, gamma, epsilon, delta, tau_b, delta_tau)
         K_init = firm.get_K(L_init, tpi_firm_r, K_params)
 
 
@@ -577,11 +573,7 @@
     w_params = (Z, gamma, epsilon)
     w = firm.get_w(Y, L, w_params)
     if small_open == False:
-<<<<<<< HEAD
-        r_params = (Z, gamma, epsilon, delta)
-=======
-        r_params = (alpha, delta, tau_b, delta_tau)
->>>>>>> b967d919
+        r_params = (Z, gamma, epsilon, delta, tau_b, delta_tau)
         r = firm.get_r(Y, K, r_params)
     else:
         r = tpi_hh_r
@@ -706,22 +698,14 @@
                     print 'K has negative elements. Setting them positive to prevent NAN.'
                     K[:T] = np.fmax(K[:T], 0.05*B[:T])
         else:
-<<<<<<< HEAD
-            # K_params previously set to =  (Z, gamma, epsilon, delta)
-=======
-            # K_params previously set to = (alpha, delta, Z, tau_b, delta_tau)
->>>>>>> b967d919
+            # K_params previously set to =  (Z, gamma, epsilon, delta, tau_b, delta_tau)
             K[:T] = firm.get_K(L[:T], tpi_firm_r[:T], K_params)
         Y_params = (Z, gamma, epsilon)
         Ynew = firm.get_Y(K[:T], L[:T], Y_params)
         w_params = (Z, gamma, epsilon)
         wnew = firm.get_w(Ynew[:T], L[:T], w_params)
         if small_open == False:
-<<<<<<< HEAD
-            r_params = (Z, gamma, epsilon, delta)
-=======
-            r_params = (alpha, delta, tau_b, delta_tau)
->>>>>>> b967d919
+            r_params = (Z, gamma, epsilon, delta, tau_b, delta_tau)
             rnew = firm.get_r(Ynew[:T], K[:T], r_params)
         else:
             rnew = r
@@ -812,11 +796,7 @@
     if small_open == False:
         K[:T] = B[:T] - D[:T]
     else:
-<<<<<<< HEAD
-        # K_params previously set to = (Z, gamma, epsilon, delta)
-=======
-        # K_params previously set to = (alpha, delta, Z, tau_b, delta_tau)
->>>>>>> b967d919
+        # K_params previously set to = (Z, gamma, epsilon, delta, tau_b, delta_tau)
         K[:T] = firm.get_K(L[:T], tpi_firm_r[:T], K_params)
     # Y_params previously set to = (Z, gamma, epsilon)
     Ynew = firm.get_Y(K[:T], L[:T], Y_params)
@@ -829,11 +809,7 @@
     w_params = (Z, gamma, epsilon)
     wnew = firm.get_w(Ynew[:T], L[:T], w_params)
     if small_open == False:
-<<<<<<< HEAD
-        # r_params previously set to = (Z, gamma, epsilon, delta)
-=======
-        # r_params previously set to = (alpha,delta, tau_b, delta_tau)
->>>>>>> b967d919
+        # r_params previously set to = (Z, gamma, epsilon, delta, tau_b, delta_tau)
         rnew = firm.get_r(Ynew[:T], K[:T], r_params)
     else:
         rnew = r
