--- conflicted
+++ resolved
@@ -670,11 +670,6 @@
                     T_H ((2*S*J+4)x1 array)
     '''
     (bssmat, nssmat, factor, p, client) = args
-<<<<<<< HEAD
-=======
-    print('Bssmat 2 in max and min = ', bssmat.max(), bssmat.min())
-    print('Nssmat 2 in max and min = ', nssmat.max(), nssmat.min())
->>>>>>> 57fcb411
 
     # Rename the inputs
     r = guesses[0]
@@ -813,12 +808,8 @@
     # For initial guesses of w, r, T_H, and factor, we use values that
     # are close to some steady state values.
     if p.baseline:
-<<<<<<< HEAD
-        rguess = 0.04  # 0.01 + delta
-=======
         rguess = 0.06  # 0.01 + delta
         # wguess = 1.2
->>>>>>> 57fcb411
         T_Hguess = 0.12
         factorguess = 70000
 
