'''
------------------------------------------------------------------------
Last updated 8/15/2017

Functions to compute economic aggregates.

------------------------------------------------------------------------
'''

# Packages
import numpy as np
from . import tax

'''
------------------------------------------------------------------------
    Functions
------------------------------------------------------------------------
'''

def get_L(n, params):
    '''
    Generates vector of aggregate labor supply.

    Inputs:
        n               = [T,S,J] array, labor supply
        params          = length 4 tuple, (e, omega, lambdas, method)
        e               = [T,S,J] array, effective labor units
        omega     = [T,S,1] array, population weights
        lambdas = [1,1,J] array, ability weights
        method          = string, 'SS' or 'TPI'

    Functions called: None

    Objects in function:
        L_presum = [T,S,J] array, weighted labor supply
        L = [T+S,] vector, aggregate labor

    Returns: L

    '''
    e, omega, lambdas, method = params

    L_presum = e * omega * lambdas * n
    if method == 'SS':
        L = L_presum.sum()
    elif method == 'TPI':
        L = L_presum.sum(1).sum(1)
    return L


def get_I(b_splus1, K_p1, K, params):
    '''
    Generates vector of aggregate investment.

    Inputs:
        K_p1   = [T,] vector, aggregate capital, one period ahead
        K      = [T,] vector, aggregate capital
        params = length 3 tuple, (delta, g_y, g_n)
        delta  = scalar, depreciation rate of capital
        g_y    = scalar, production growth rate
        g_n    = [T,] vector, population growth rate

    Functions called: None

    Objects in function:
        aggI = [T,] vector, aggregate investment

    Returns: aggI

    '''
    delta, g_y, omega, lambdas, imm_rates, g_n, method = params
    if method == 'SS':
        omega_extended = np.append(omega[1:], [0.0])
        imm_extended = np.append(imm_rates[1:], [0.0])
        part2 = ((((b_splus1 *
                   (omega_extended*imm_extended).reshape(omega.shape[0], 1)) *
                   lambdas).sum())/(1+g_n))
        aggI = (1+g_n)*np.exp(g_y)*(K_p1 - part2) - (1.0 - delta) * K
    elif method == 'TPI':
        # omega_extended = np.append(omega[1:,:,:],np.zeros((1,omega.shape[1],omega.shape[2])),axis=0)
        # imm_extended = np.append(imm_rates[1:,:,:],np.zeros((1,imm_rates.shape[1],imm_rates.shape[2])),axis=0)
        # part2 = ((b_splus1*omega_extended*imm_extended*lambdas).sum(1).sum(1))/(1+g_n)
        omega_shift = np.append(omega[:, 1:, :],
                                np.zeros((omega.shape[0], 1, omega.shape[2]))
                                , axis=1)
        imm_shift = np.append(imm_rates[:, 1:, :],
                              np.zeros((imm_rates.shape[0],
                                       1, imm_rates.shape[2])),
                              axis=1)
        part2 = (((b_splus1*imm_shift*omega_shift*lambdas).sum(1).sum(1)) /
                 (1+g_n))
        aggI = (1+g_n)*np.exp(g_y)*(K_p1 - part2) - (1.0 - delta) * K

    return aggI

def get_K(b, params):
    '''
    Calculates aggregate capital supplied.

    Inputs:
        b           = [T,S,J] array, distribution of wealth/capital holdings
        params      = length 4 tuple, (omega, lambdas, g_n, method)
        omega       = [S,T] array, population weights
        lambdas     = [J,] vector, fraction in each lifetime income group
        g_n         = [T,] vector, population growth rate
        method      = string, 'SS' or 'TPI'

    Functions called: None

    Objects in function:
        K_presum = [T,S,J] array, weighted distribution of wealth/capital holdings
        K        = [T,] vector, aggregate capital supply

    Returns: K
    '''

    omega, lambdas, imm_rates, g_n, method = params

    if method == 'SS':
        part1 = b* omega * lambdas
        omega_extended = np.append(omega[1:],[0.0])
        imm_extended = np.append(imm_rates[1:],[0.0])
        part2 = b*(omega_extended*imm_extended).reshape(omega.shape[0],1)*lambdas
        K_presum = part1+part2
        K = K_presum.sum()
    elif method == 'TPI':
        part1 = b* omega * lambdas
        #omega_extended = np.append(omega[1:,:,:],np.zeros((1,omega.shape[1],omega.shape[2])),axis=0)
        omega_shift = np.append(omega[:,1:,:],np.zeros((omega.shape[0],1,omega.shape[2])),axis=1)
        #imm_extended = np.append(imm_rates[1:,:,:],np.zeros((1,imm_rates.shape[1],imm_rates.shape[2])),axis=0)
        imm_shift = np.append(imm_rates[:,1:,:],np.zeros((imm_rates.shape[0],1,imm_rates.shape[2])),axis=1)
        #part2 = b*(omega_extended*imm_extended)*lambdas
        part2 = b*imm_shift*omega_shift*lambdas
        K_presum = part1+part2
        K = K_presum.sum(1).sum(1)
    K /= (1.0 + g_n)
    return K


def get_BQ(r, b_splus1, params):
    '''
    Calculation of bequests to each lifetime income group.

    Inputs:
        r           = [T,] vector, interest rates
        b_splus1    = [T,S,J] array, distribution of wealth/capital holdings one period ahead
        params      = length 5 tuple, (omega, lambdas, rho, g_n, method)
        omega       = [S,T] array, population weights
        lambdas     = [J,] vector, fraction in each lifetime income group
        rho         = [S,] vector, mortality rates
        g_n         = scalar, population growth rate
        method      = string, 'SS' or 'TPI'

    Functions called: None

    Objects in function:
        BQ_presum = [T,S,J] array, weighted distribution of wealth/capital holdings one period ahead
        BQ        = [T,J] array, aggregate bequests by lifetime income group

    Returns: BQ
    '''
    omega, lambdas, rho, g_n, method = params

    BQ_presum = b_splus1 * omega * rho * lambdas
    if method == 'SS':
        BQ = BQ_presum.sum(0)
    elif method == 'TPI':
        BQ = BQ_presum.sum(1)
    BQ *= (1.0 + r) / (1.0 + g_n)
    return BQ


def get_C(c, params):
    '''
    Calculation of aggregate consumption.

    Inputs:
        cons        = [T,S,J] array, household consumption
        params      = length 3 tuple (omega, lambdas, method)
        omega       = [S,T] array, population weights by age (Sx1 array)
        lambdas     = [J,1] vector, lifetime income group weights
        method      = string, 'SS' or 'TPI'

    Functions called: None

    Objects in function:
        aggC_presum = [T,S,J] array, weighted consumption by household
        aggC        = [T,] vector, aggregate consumption

    Returns: aggC
    '''

    omega, lambdas, method = params

    aggC_presum = c * omega * lambdas
    if method == 'SS':
        aggC = aggC_presum.sum()
    elif method == 'TPI':
        aggC = aggC_presum.sum(1).sum(1)
    return aggC


def revenue(r, w, b, n, BQ, Y, L, K, factor, params):
    '''
    Gives lump sum transfer value.
    Inputs:
        r           = [T,] vector, interest rate
        w           = [T,] vector, wage rate
        b           = [T,S,J] array, wealth holdings
        n           = [T,S,J] array, labor supply
        BQ          = [T,J] array, bequest amounts
        factor      = scalar, model income scaling factor
        params      = length 12 tuple, (e, lambdas, omega, method, etr_params,
                                        theta, tau_bq, tau_payroll, h_wealth,
                                        p_wealth, m_wealth, retire, T, S, J)
        e           = [T,S,J] array, effective labor units
        lambdas     = [J,] vector, population weights by lifetime income group
        omega       = [T,S] array, population weights by age
        method      = string, 'SS' or 'TPI'
        etr_params  = [T,S,J] array, effective tax rate function parameters
        tax_func_types = string, type of tax function used
        theta       = [J,] vector, replacement rate values by lifetime income group
        tau_bq      = scalar, bequest tax rate
        h_wealth    = scalar, wealth tax function parameter
        p_wealth    = scalar, wealth tax function parameter
        m_wealth    = scalar, wealth tax function parameter
        tau_payroll = scalar, payroll tax rate
        retire      = integer, retirement age
        T           = integer, number of periods in transition path
        S           = integer, number of age groups
        J           = integer, number of lifetime income groups
    Functions called:
        ETR_income
        ETR_wealth
    Objects in function:
        I    = [T,S,J] array, total income
        T_I  = [T,S,J] array, total income taxes
        T_P  = [T,S,J] array, total payroll taxes
        T_W  = [T,S,J] array, total wealth taxes
        T_BQ = [T,S,J] array, total bequest taxes
        T_H  = [T,] vector, lump sum transfer amount(s)
    Returns: T_H

    '''

    e, lambdas, omega, method, etr_params, tax_func_type, theta, tau_bq, \
        tau_payroll, h_wealth, p_wealth, m_wealth, retire, T, S, J,\
        tau_b, delta_tau = params

    I = r * b + w * e * n

    if I.ndim == 2:
        T_I = np.zeros((S,J))
<<<<<<< HEAD
        for j in range(J):
            TI_params = (e[:,j], etr_params)
            T_I[:,j] = tax.tau_income(r, w, b[:,j], n[:,j], factor, TI_params) * I[:,j]
=======
        for j in xrange(J):
            TI_params = (e[:,j], etr_params, tax_func_type)
            T_I[:,j] = tax.ETR_income(r, w, b[:,j], n[:,j], factor, TI_params) * I[:,j]
>>>>>>> ae1662a9
    if I.ndim == 3:
        T_I = np.zeros((T,S,J))
        for j in range(J):
            if etr_params.ndim == 3:
                tau_inc_params3D = etr_params[:,j,:]
            if etr_params.ndim == 4:
                tau_inc_params3D = etr_params[:,:,j,:]
            TI_params = (e[:,:,j], tau_inc_params3D, tax_func_type)
            T_I[:,:,j] = tax.ETR_income(r[:,:,j], w[:,:,j], b[:,:,j], n[:,:,j], factor, TI_params) * I[:,:,j]
    T_P = tau_payroll * w * e * n
    TW_params = (h_wealth, p_wealth, m_wealth)
    T_W = tax.ETR_wealth(b, TW_params) * b
    if method == 'SS':
        T_P[retire:] -= theta * w
        T_BQ = tau_bq * BQ / lambdas
        biz_params = (tau_b, delta_tau)
        business_revenue = tax.get_biz_tax(w, Y, L, K, biz_params)
        REVENUE = (omega * lambdas * (T_I + T_P + T_BQ + T_W)).sum() + business_revenue
    elif method == 'TPI':
        T_P[:, retire:, :] -= theta.reshape(1, 1, J) * w[:,retire:,:]
        T_BQ = tau_bq.reshape(1, 1, J) * BQ / lambdas
        biz_params = (tau_b, delta_tau)
        business_revenue = tax.get_biz_tax(w[:T,0,0], Y, L, K, biz_params)
        REVENUE = (omega * lambdas * (T_I + T_P + T_BQ + T_W)).sum(1).sum(1) + business_revenue
    return REVENUE<|MERGE_RESOLUTION|>--- conflicted
+++ resolved
@@ -251,15 +251,9 @@
 
     if I.ndim == 2:
         T_I = np.zeros((S,J))
-<<<<<<< HEAD
         for j in range(J):
             TI_params = (e[:,j], etr_params)
             T_I[:,j] = tax.tau_income(r, w, b[:,j], n[:,j], factor, TI_params) * I[:,j]
-=======
-        for j in xrange(J):
-            TI_params = (e[:,j], etr_params, tax_func_type)
-            T_I[:,j] = tax.ETR_income(r, w, b[:,j], n[:,j], factor, TI_params) * I[:,j]
->>>>>>> ae1662a9
     if I.ndim == 3:
         T_I = np.zeros((T,S,J))
         for j in range(J):
