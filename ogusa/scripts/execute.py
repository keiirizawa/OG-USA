'''
A 'smoke test' for the ogusa package. Uses a fake data set to run the
baseline
'''

import cPickle as pickle
import os
import numpy as np
import time

import ogusa
from ogusa import calibrate
ogusa.parameters.DATASET = 'REAL'


def runner(output_base, baseline_dir, test=False, time_path=True,
           baseline=False, analytical_mtrs=False, age_specific=False,
           reform={}, user_params={}, guid='', run_micro=True,
           small_open=False, budget_balance=False,
           baseline_spending=False):

    from ogusa import parameters, demographics, income, utils
    from ogusa import txfunc

    tick = time.time()

    # Make sure options are internally consistent
    if baseline==True and baseline_spending==True:
        print ("Inconsistent options. Setting <baseline_spending> to False, "
               "leaving <baseline> True.'")
        baseline_spending = False
    if budget_balance==True and baseline_spending==True:
        print ("Inconsistent options. Setting <baseline_spending> to False, "
               "leaving <budget_balance> True.")
        baseline_spending = False

    #Create output directory structure
    saved_moments_dir = os.path.join(output_base, "Saved_moments")
    ss_dir = os.path.join(output_base, "SS")
    tpi_dir = os.path.join(output_base, "TPI")
    dirs = [saved_moments_dir, ss_dir, tpi_dir]
    for _dir in dirs:
        try:
            print "making dir: ", _dir
            os.makedirs(_dir)
        except OSError as oe:
            pass

    if run_micro:
        txfunc.get_tax_func_estimate(
            baseline=baseline, analytical_mtrs=analytical_mtrs,
            age_specific=age_specific, start_year=user_params['start_year'],
            reform=reform, guid=guid,
            tx_func_est_path=os.path.join(
                output_base,'TxFuncEst_{}.pkl'.format(guid)
            )
        )
    print 'In runner, baseline is ', baseline
    run_params = ogusa.parameters.get_parameters(
        test=test, baseline=baseline, guid=guid,
        tx_func_est_path=os.path.join(
            output_base,'TxFuncEst_{}.pkl'.format(guid)
        )
    )
    run_params['analytical_mtrs'] = analytical_mtrs
    run_params['small_open'] = small_open
    run_params['budget_balance'] = budget_balance

    # Modify ogusa parameters based on user input
    if 'frisch' in user_params:
        print "updating frisch and associated"
        b_ellipse, upsilon = ogusa.elliptical_u_est.estimation(
            user_params['frisch'],
            run_params['ltilde']
        )
        run_params['b_ellipse'] = b_ellipse
        run_params['upsilon'] = upsilon
        run_params.update(user_params)
    if 'debt_ratio_ss' in user_params:
        run_params['debt_ratio_ss']=user_params['debt_ratio_ss']
    if 'tau_b' in user_params:
        run_params['tau_b']=user_params['tau_b']

    # Modify ogusa parameters based on user input
    if 'g_y_annual' in user_params:
        print "updating g_y_annual and associated"
        ending_age = run_params['ending_age']
        starting_age = run_params['starting_age']
        S = run_params['S']
        g_y = ((1 + user_params['g_y_annual'])**
               (float(ending_age - starting_age) / S) - 1)
        run_params['g_y'] = g_y
        run_params.update(user_params)

    # Modify transfer & spending ratios based on user input.
    if 'T_shifts' in user_params:
        if baseline_spending==False:
<<<<<<< HEAD
            print ('updating ALPHA_T with T_shifts in first',
                   user_params['T_shifts'].size, 'periods.')
            T_shifts = np.concatenate(
                (user_params['T_shifts'],
                 np.zeros(run_params['ALPHA_T'].size - user_params['T_shifts'].size)),
                 axis=0
            )
            run_params['ALPHA_T'] = run_params['ALPHA_T'] + T_shifts
    if 'G_shifts' in user_params:
        if baseline_spending==False:
            print ('updating ALPHA_G with G_shifts in first',
                   user_params['G_shifts'].size, 'periods.')
            G_shifts = np.concatenate(
                (user_params['G_shifts'],
                 np.zeros(run_params['ALPHA_G'].size - user_params['G_shifts'].size)),
                 axis=0
            )
=======
            print 'updating ALPHA_T with T_shifts in first', user_params['T_shifts'].size, 'periods.'
            T_shifts = np.concatenate((user_params['T_shifts'], np.zeros(run_params['ALPHA_T'].size - user_params['T_shifts'].size)), axis=0)
            run_params['ALPHA_T'] = run_params['ALPHA_T'] + T_shifts
    if 'G_shifts' in user_params:
        if baseline_spending==False:
            print 'updating ALPHA_G with G_shifts in first', user_params['G_shifts'].size, 'periods.'
            G_shifts = np.concatenate((user_params['G_shifts'], np.zeros(run_params['ALPHA_G'].size - user_params['G_shifts'].size)), axis=0)
>>>>>>> 7c3f5ab0
            run_params['ALPHA_G'] = run_params['ALPHA_G'] + G_shifts

    from ogusa import SS, TPI

    calibrate_model = False
    # List of parameter names that will not be changing (unless we decide to
    # change them for a tax experiment)

    param_names = ['S', 'J', 'T', 'BW', 'lambdas', 'starting_age', 'ending_age',
                'beta', 'sigma', 'alpha', 'gamma', 'epsilon', 'nu', 'Z', 'delta',
                'E', 'ltilde', 'g_y', 'maxiter', 'mindist_SS', 'mindist_TPI',
                'analytical_mtrs', 'b_ellipse', 'k_ellipse', 'upsilon',
                'small_open', 'budget_balance', 'ss_firm_r', 'ss_hh_r',
                'tpi_firm_r', 'tpi_hh_r', 'tG1', 'tG2', 'alpha_T', 'alpha_G',
                'ALPHA_T', 'ALPHA_G', 'rho_G', 'debt_ratio_ss', 'tau_b',
                'delta_tau', 'chi_b_guess', 'chi_n_guess','etr_params',
                'mtrx_params', 'mtry_params','tau_payroll', 'tau_bq',
                'retire', 'mean_income_data', 'g_n_vector',
                'h_wealth', 'p_wealth', 'm_wealth',
                'omega', 'g_n_ss', 'omega_SS', 'surv_rate', 'imm_rates','e',
                'rho', 'initial_debt','omega_S_preTP']

    '''
    ------------------------------------------------------------------------
        Run SS
    ------------------------------------------------------------------------
    '''

    sim_params = {}
    for key in param_names:
        sim_params[key] = run_params[key]

    sim_params['output_dir'] = output_base
    sim_params['run_params'] = run_params
    (income_tax_params, ss_parameters,
        iterative_params, chi_params,
        small_open_params) = SS.create_steady_state_parameters(**sim_params)

    ss_outputs = SS.run_SS(income_tax_params, ss_parameters, iterative_params,
                           chi_params, small_open_params, baseline,
                           baseline_spending, baseline_dir=baseline_dir)

    '''
    ------------------------------------------------------------------------
        Pickle SS results
    ------------------------------------------------------------------------
    '''
    if baseline:
        utils.mkdirs(os.path.join(baseline_dir, "SS"))
        ss_dir = os.path.join(baseline_dir, "SS/SS_vars.pkl")
        pickle.dump(ss_outputs, open(ss_dir, "wb"))
    else:
        utils.mkdirs(os.path.join(output_base, "SS"))
        ss_dir = os.path.join(output_base, "SS/SS_vars.pkl")
        pickle.dump(ss_outputs, open(ss_dir, "wb"))

    if time_path:
        '''
        ------------------------------------------------------------------------
            Run the TPI simulation
        ------------------------------------------------------------------------
        '''

        sim_params['baseline'] = baseline
        sim_params['baseline_spending'] = baseline_spending
        sim_params['input_dir'] = output_base
        sim_params['baseline_dir'] = baseline_dir


        (income_tax_params, tpi_params,
            iterative_params, small_open_params,
            initial_values, SS_values,
            fiscal_params, biz_tax_params) = TPI.create_tpi_params(**sim_params)

<<<<<<< HEAD
        tpi_output, macro_output = TPI.run_TPI(income_tax_params, tpi_params,
                                               iterative_params, small_open_params,
                                               initial_values, SS_values,
                                               fiscal_params, biz_tax_params,
                                               output_dir=output_base,
                                               baseline_spending=baseline_spending)
=======
        tpi_output, macro_output = TPI.run_TPI(income_tax_params, tpi_params, iterative_params, small_open_params, initial_values,
                                               SS_values, fiscal_params, biz_tax_params, output_dir=output_base, baseline_spending=baseline_spending)
>>>>>>> 7c3f5ab0

        '''
        ------------------------------------------------------------------------
            Pickle TPI results
        ------------------------------------------------------------------------
        '''
        tpi_dir = os.path.join(output_base, "TPI")
        utils.mkdirs(tpi_dir)
        tpi_vars = os.path.join(tpi_dir, "TPI_vars.pkl")
        pickle.dump(tpi_output, open(tpi_vars, "wb"))

        tpi_dir = os.path.join(output_base, "TPI")
        utils.mkdirs(tpi_dir)
        tpi_vars = os.path.join(tpi_dir, "TPI_macro_vars.pkl")
        pickle.dump(macro_output, open(tpi_vars, "wb"))


        print "Time path iteration complete."
    print "It took {0} seconds to get that part done.".format(time.time() - tick)<|MERGE_RESOLUTION|>--- conflicted
+++ resolved
@@ -95,7 +95,6 @@
     # Modify transfer & spending ratios based on user input.
     if 'T_shifts' in user_params:
         if baseline_spending==False:
-<<<<<<< HEAD
             print ('updating ALPHA_T with T_shifts in first',
                    user_params['T_shifts'].size, 'periods.')
             T_shifts = np.concatenate(
@@ -113,15 +112,6 @@
                  np.zeros(run_params['ALPHA_G'].size - user_params['G_shifts'].size)),
                  axis=0
             )
-=======
-            print 'updating ALPHA_T with T_shifts in first', user_params['T_shifts'].size, 'periods.'
-            T_shifts = np.concatenate((user_params['T_shifts'], np.zeros(run_params['ALPHA_T'].size - user_params['T_shifts'].size)), axis=0)
-            run_params['ALPHA_T'] = run_params['ALPHA_T'] + T_shifts
-    if 'G_shifts' in user_params:
-        if baseline_spending==False:
-            print 'updating ALPHA_G with G_shifts in first', user_params['G_shifts'].size, 'periods.'
-            G_shifts = np.concatenate((user_params['G_shifts'], np.zeros(run_params['ALPHA_G'].size - user_params['G_shifts'].size)), axis=0)
->>>>>>> 7c3f5ab0
             run_params['ALPHA_G'] = run_params['ALPHA_G'] + G_shifts
 
     from ogusa import SS, TPI
@@ -196,17 +186,12 @@
             initial_values, SS_values,
             fiscal_params, biz_tax_params) = TPI.create_tpi_params(**sim_params)
 
-<<<<<<< HEAD
         tpi_output, macro_output = TPI.run_TPI(income_tax_params, tpi_params,
                                                iterative_params, small_open_params,
                                                initial_values, SS_values,
                                                fiscal_params, biz_tax_params,
                                                output_dir=output_base,
                                                baseline_spending=baseline_spending)
-=======
-        tpi_output, macro_output = TPI.run_TPI(income_tax_params, tpi_params, iterative_params, small_open_params, initial_values,
-                                               SS_values, fiscal_params, biz_tax_params, output_dir=output_base, baseline_spending=baseline_spending)
->>>>>>> 7c3f5ab0
 
         '''
         ------------------------------------------------------------------------
