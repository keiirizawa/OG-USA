--- conflicted
+++ resolved
@@ -626,11 +626,7 @@
     numparams = param_arr.shape[2]
     age_ind = np.arange(0, sse_big_mat.shape[0])
     param_arr_adj = param_arr.copy()
-<<<<<<< HEAD
-    for t in range(0, sse_big_mat.shape[1]):
-=======
     for t in range(sse_big_mat.shape[1]):
->>>>>>> 34fa91a7
         big_cnt = 0
         for s in age_ind:
             # Smooth out ETR tax function outliers
@@ -810,44 +806,6 @@
     y_20pctl = df['Total capital income'].quantile(.2)
     min_x = txrates[(df['Total capital income'] < y_10pctl)].min()
     min_y = txrates[(df['Total labor income'] < x_10pctl)].min()
-<<<<<<< HEAD
-    Atil_init = 1.0
-    Btil_init = 1.0
-    Ctil_init = 1.0
-    Dtil_init = 1.0
-    max_x_init = np.minimum(
-        txrates[(df['Total capital income'] < y_20pctl)].max(), 0.7)
-    max_y_init = np.minimum(
-        txrates[(df['Total labor income'] < x_20pctl)].max(), 0.7)
-    shift = txrates[(df['Total labor income'] < x_20pctl) |
-                    (df['Total capital income'] < y_20pctl)].min()
-    share_init = 0.5
-    numparams = int(12)
-    params_init = np.array([Atil_init, Btil_init, Ctil_init,
-                            Dtil_init, max_x_init, max_y_init,
-                            share_init])
-    tx_objs = (X, Y, min_x, min_y, shift, txrates, wgts)
-    lb_max_x = np.maximum(min_x, 0.0) + 1e-4
-    lb_max_y = np.maximum(min_y, 0.0) + 1e-4
-    bnds = ((1e-12, None), (1e-12, None), (1e-12, None), (1e-12, None),
-            (lb_max_x, 0.8), (lb_max_y, 0.8), (0, 1))
-    params_til = opt.minimize(wsumsq, params_init, args=(tx_objs),
-                              method="L-BFGS-B", bounds=bnds, tol=1e-15)
-    Atil, Btil, Ctil, Dtil, max_x, max_y, share = params_til.x
-    # message = ("(max_x, min_x)=(" + str(max_x) + ", " + str(min_x) +
-    #     "), (max_y, min_y)=(" + str(max_y) + ", " + str(min_y) + ")")
-    # print(message)
-    wsse = params_til.fun
-    obs = df.shape[0]
-    shift_x = np.maximum(-min_x, 0.0) + 0.01 * (max_x - min_x)
-    shift_y = np.maximum(-min_y, 0.0) + 0.01 * (max_y - min_y)
-    params = np.zeros(numparams)
-    params[:4] = (np.array([Atil, Btil, Ctil, Dtil]) /
-                  np.array([X2bar, Xbar, Y2bar, Ybar]))
-    params[4:] = np.array([max_x, min_x, max_y, min_y, shift_x, shift_y,
-                           shift, share])
-=======
->>>>>>> 34fa91a7
 
     if tax_func_type == 'DEP':
         '''
