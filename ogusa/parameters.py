--- conflicted
+++ resolved
@@ -102,16 +102,11 @@
     '''
     if os.path.exists(pickle_path):
         print('pickle path exists')
-<<<<<<< HEAD
         with open(pickle_path, 'rb') as pfile:
             try:
                 dict_params = pickle.load(pfile, encoding='latin1')
             except TypeError:
                 dict_params = pickle.load(pfile)
-=======
-        with open(pickle_path) as pfile:
-            dict_params = pickle.load(pfile)
->>>>>>> 34fa91a7
     else:
         from pkg_resources import resource_stream, Requirement
         path_in_egg = pickle_file
@@ -373,7 +368,6 @@
     delta_tau = 1 - ((1 - delta_annual) ** (float(ending_age - starting_age) / S))
 
     if tG1 > tG2:
-<<<<<<< HEAD
         print('The first government spending rule change date, (', tG1,
               ') is after the second one (', tG2, ').')
         err = "Gov't spending rule dates are inconsistent"
@@ -381,15 +375,6 @@
     if tG2 > T:
         print('The second government spending rule change date, (', tG2,
               ') is after time T (', T, ').')
-=======
-        print('The first government spending rule change date, (',
-              tG1, ') is after the second one (', tG2, ').')
-        err = "Gov't spending rule dates are inconsistent"
-        raise RuntimeError(err)
-    if tG2 > T:
-        print('The second government spending rule change date, (',
-              tG2, ') is after time T (', T, ').')
->>>>>>> 34fa91a7
         err = "Gov't spending rule dates are inconsistent"
         raise RuntimeError(err)
 
@@ -530,16 +515,6 @@
     # e = np.tile(e[:,0].reshape(S,1),(1,J))
     # e /= (e * omega_SS.reshape(S, 1)* lambdas.reshape(1, J)).sum()
 
-<<<<<<< HEAD
-    # print('g_y: ', g_y)
-    # print('e: ', e)
-    # print('chi_n_guess: ', chi_n_guess)
-    # print('chi_b_guess: ', chi_b_guess)
-    # print('delta, beta: ', delta, beta)
-    # quit()
-
-=======
->>>>>>> 34fa91a7
     allvars = dict(locals())
 
     if user_modifiable:
@@ -547,11 +522,7 @@
 
     if metadata:
         params_meta = read_parameter_metadata()
-<<<<<<< HEAD
         for k,v in allvars.items():
-=======
-        for k, v in allvars.iteritems():
->>>>>>> 34fa91a7
             params_meta[k]["value"] = v
         allvars = params_meta
 
